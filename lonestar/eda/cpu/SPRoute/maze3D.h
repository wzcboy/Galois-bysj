<<<<<<< HEAD
#ifndef _MAZE3D_H_
#define _MAZE3D_H_

#include <stdio.h>
#include <stdlib.h>
#include <math.h>
#include "DataType.h"
#include "flute.h"
#include "DataProc.h"
#include "route.h"
#include "RipUp.h"
#include <time.h>

#define PARENT(i) (i - 1) / 2
//#define PARENT(i) ((i-1)>>1)
#define LEFT(i) 2 * i + 1
#define RIGHT(i) 2 * i + 2

typedef struct {
  int x; // x position
  int y; // y position
  int l;
} Pos3D;
// non recursive version of heapify-
static void heapify3D(int** array, int heapSize, int i) {
  int l, r, smallest;
  int* tmp;
  Bool STOP = FALSE;

  tmp = array[i];
  do {

    l = LEFT(i);
    r = RIGHT(i);

    if (l < heapSize && *(array[l]) < *tmp) {
      smallest = l;
      if (r < heapSize && *(array[r]) < *(array[l]))
        smallest = r;
    } else {
      smallest = i;
      if (r < heapSize && *(array[r]) < *tmp)
        smallest = r;
    }
    if (smallest != i) {
      array[i] = array[smallest];
      i        = smallest;
    } else {
      array[i] = tmp;
      STOP     = TRUE;
    }
  } while (!STOP);
}

// build heap for an list of grid
/*static void buildHeap3D(int **array, int arrayLen)
{
    int i;

    for (i=arrayLen/2-1; i>=0; i--)
        heapify3D(array, arrayLen, i);
}*/

static void updateHeap3D(int** array, int i) {

  int parent;
  int* tmpi;

  //	printf("heap being updated");
  //	fflush(stdout);

  tmpi = array[i];
  while (i > 0 && *(array[PARENT(i)]) > *tmpi) {
    parent   = PARENT(i);
    array[i] = array[parent];
    i        = parent;
  }
  array[i] = tmpi;

  //	printf("heap updated succedded");
  //	fflush(stdout);
}

// extract the entry with minimum distance from Priority queue
static void extractMin3D(int** array, int arrayLen) {

  if (arrayLen < 1)
    printf("Error: heap underflow\n");
  array[0] = array[arrayLen - 1];
  heapify3D(array, arrayLen - 1, 0);
}

void setupHeap3D(int netID, int edgeID, int* heapLen1, int* heapLen2,
                 int regionX1, int regionX2, int regionY1, int regionY2) {
  int i, j, l, d, numNodes, x1, y1, x2, y2, n1, n2, nt;
  int nbr, nbrX, nbrY, cur, edge;
  int x_grid, y_grid, l_grid, heapcnt;
  int queuehead, queuetail;
  int* heapQueue;
  //   Bool *heapVisited;
  TreeEdge* treeedges;
  TreeNode* treenodes;
  Route* route;
  // Bool **inRegion;  // the flag to check weather the node is in the enlarged
  // region for maze routing

  // inRegion = (Bool**) calloc(yGrid, sizeof(Bool*));
  // for(i=0; i<yGrid; i++)
  // inRegion[i] = (Bool*) calloc(xGrid, sizeof(Bool));

  /*	for ( l = 0; l < numLayers; l++) {
          for(i=regionY1; i<=regionY2; i++) {
              for(j=regionX1; j<=regionX2; j++) {
                  corrEdge3D[l][i][j] = BIG_INT;
              }
          }
      }*/

  // return;

  treeedges = sttrees[netID].edges;
  treenodes = sttrees[netID].nodes;
  d         = sttrees[netID].deg;

  n1 = treeedges[edgeID].n1;
  n2 = treeedges[edgeID].n2;
  x1 = treenodes[n1].x;
  y1 = treenodes[n1].y;
  x2 = treenodes[n2].x;
  y2 = treenodes[n2].y;

  if (d == 2) // 2-pin net
  {
    //		printf("2pinnet l1 %d, l2 %d\n", l1, l2);
    d13D[0][y1][x1]         = 0;
    directions3D[0][y1][x1] = ORIGIN;
    heap13D[0]              = &(d13D[0][y1][x1]);
    *heapLen1               = 1;
    d23D[0][y2][x2]         = 0;
    directions3D[0][y2][x2] = ORIGIN;
    heap23D[0]              = &(d23D[0][y2][x2]);
    *heapLen2               = 1;
  } else // net with more than 2 pins
  {
    heapQueue = (int*)calloc(MAXNETDEG, sizeof(int));

    for (i = regionY1; i <= regionY2; i++) {
      for (j = regionX1; j <= regionX2; j++) {
        inRegion[i][j] = TRUE;
      }
    }

    numNodes = 2 * d - 2;

    for (i = 0; i < numNodes; i++)
      heapVisited[i] = FALSE;

    // find all the grids on tree edges in subtree t1 (connecting to n1) and put
    // them into heap13D
    if (n1 < d) // n1 is a Pin node
    {
      //			getLayerRange(treenodes, treeedges ,n1, edgeID, &topL,
      //&botL);

      // just need to put n1 itself into heap13D
      heapcnt = 0;

      nt = treenodes[n1].stackAlias;

      for (l = treenodes[nt].botL; l <= treenodes[nt].topL; l++) {
        d13D[l][y1][x1] = 0;
        // cout << heap13D << " " << heapcnt << " " << d13D[l][y1][x1] << " " <<
        // &(d13D[l][y1][x1]) << endl;
        heap13D[heapcnt]        = &(d13D[l][y1][x1]);
        directions3D[l][y1][x1] = ORIGIN;
        heapVisited[n1]         = TRUE;
        heapcnt++;
      }
      *heapLen1 = heapcnt;

    } else // n1 is a Steiner node
    {
      heapcnt   = 0;
      queuehead = queuetail = 0;

      //			getLayerRange(treenodes, treeedges ,n1, edgeID, &topL,
      //&botL);

      nt = treenodes[n1].stackAlias;

      // add n1 into heap13D
      for (l = treenodes[nt].botL; l <= treenodes[nt].topL; l++) {
        d13D[l][y1][x1]         = 0;
        directions3D[l][y1][x1] = ORIGIN;
        heap13D[heapcnt]        = &(d13D[l][y1][x1]);
        heapVisited[n1]         = TRUE;
        heapcnt++;
      }

      // add n1 into the heapQueue
      heapQueue[queuetail] = n1;
      queuetail++;

      // loop to find all the edges in subtree t1
      while (queuetail > queuehead) {
        // get cur node from the queuehead
        cur = heapQueue[queuehead];
        queuehead++;
        heapVisited[cur] = TRUE;
        if (cur >= d) // cur node is a Steiner node
        {
          for (i = 0; i < 3; i++) {
            nbr  = treenodes[cur].nbr[i];
            edge = treenodes[cur].edge[i];
            if (nbr != n2) // not n2
            {
              if (heapVisited[nbr] == FALSE) {

                // put all the grids on the two adjacent tree edges into heap13D
                if (treeedges[edge].route.routelen > 0) // not a degraded edge
                {

                  // put nbr into heap13D if in enlarged region
                  if (inRegion[treenodes[nbr].y][treenodes[nbr].x]) {
                    nbrX = treenodes[nbr].x;
                    nbrY = treenodes[nbr].y;
                    nt   = treenodes[nbr].stackAlias;
                    for (l = treenodes[nt].botL; l <= treenodes[nt].topL; l++) {

                      d13D[l][nbrY][nbrX]         = 0;
                      directions3D[l][nbrY][nbrX] = ORIGIN;
                      heap13D[heapcnt]            = &(d13D[l][nbrY][nbrX]);
                      heapcnt++;
                      corrEdge3D[l][nbrY][nbrX] = edge;
                    }
                  }

                  // the coordinates of two end nodes of the edge

                  route = &(treeedges[edge].route);
                  if (route->type == MAZEROUTE) {
                    for (j = 1; j < route->routelen;
                         j++) // don't put edge_n1 and edge_n2 into heap13D
                    {
                      x_grid = route->gridsX[j];
                      y_grid = route->gridsY[j];
                      l_grid = route->gridsL[j];

                      if (inRegion[y_grid][x_grid]) {
                        d13D[l_grid][y_grid][x_grid] = 0;
                        heap13D[heapcnt] = &(d13D[l_grid][y_grid][x_grid]);
                        directions3D[l_grid][y_grid][x_grid] = ORIGIN;
                        heapcnt++;
                        corrEdge3D[l_grid][y_grid][x_grid] = edge;
                      }
                    }

                  } // if MAZEROUTE
                }   // if not a degraded edge (len>0)

                // add the neighbor of cur node into heapQueue
                heapQueue[queuetail] = nbr;
                queuetail++;
              }            // if the node is not heapVisited
            }              // if nbr!=n2
          }                // loop i (3 neigbors for cur node)
        }                  // if cur node is a Steiner nodes
      }                    // while heapQueue is not empty
      *heapLen1 = heapcnt; // record the length of heap13D
    }                      // else n1 is not a Pin node

    // find all the grids on subtree t2 (connect to n2) and put them into
    // heap23D find all the grids on tree edges in subtree t2 (connecting to n2)
    // and put them into heap23D
    if (n2 < d) // n2 is a Pin node
    {

      nt = treenodes[n2].stackAlias;
      //*heapLen2 = 0;
      heapcnt = 0;

      for (l = treenodes[nt].botL; l <= treenodes[nt].topL; l++) {
        // just need to put n1 itself into heap13D
        d23D[l][y2][x2]         = 0;
        directions3D[l][y2][x2] = ORIGIN;
        heap23D[heapcnt]        = &(d23D[l][y2][x2]);
        heapVisited[n2]         = TRUE;
        //*heapLen2 += 1;
        heapcnt++;
      }
      *heapLen2 = heapcnt;
    } else // n2 is a Steiner node
    {
      heapcnt   = 0;
      queuehead = queuetail = 0;

      nt = treenodes[n2].stackAlias;
      // add n2 into heap23D
      for (l = treenodes[nt].botL; l <= treenodes[nt].topL; l++) {
        d23D[l][y2][x2]         = 0;
        directions3D[l][y2][x2] = ORIGIN;
        heap23D[heapcnt]        = &(d23D[l][y2][x2]);
        heapcnt++;
      }
      heapVisited[n2] = TRUE;

      // add n2 into the heapQueue
      heapQueue[queuetail] = n2;
      queuetail++;

      // loop to find all the edges in subtree t2
      while (queuetail > queuehead) {
        // get cur node form queuehead
        cur              = heapQueue[queuehead];
        heapVisited[cur] = TRUE;
        queuehead++;

        if (cur >= d) // cur node is a Steiner node
        {
          for (i = 0; i < 3; i++) {
            nbr  = treenodes[cur].nbr[i];
            edge = treenodes[cur].edge[i];
            if (nbr != n1) // not n1
            {
              if (heapVisited[nbr] == FALSE) {
                // put all the grids on the two adjacent tree edges into heap23D
                if (treeedges[edge].route.routelen > 0) // not a degraded edge
                {

                  // put nbr into heap23D
                  if (inRegion[treenodes[nbr].y][treenodes[nbr].x]) {
                    nbrX = treenodes[nbr].x;
                    nbrY = treenodes[nbr].y;
                    nt   = treenodes[nbr].stackAlias;
                    for (l = treenodes[nt].botL; l <= treenodes[nt].topL; l++) {
                      // nbrL = treenodes[nbr].l;

                      d23D[l][nbrY][nbrX]         = 0;
                      directions3D[l][nbrY][nbrX] = ORIGIN;
                      heap23D[heapcnt]            = &(d23D[l][nbrY][nbrX]);
                      heapcnt++;
                      corrEdge3D[l][nbrY][nbrX] = edge;
                    }
                  }

                  // the coordinates of two end nodes of the edge

                  route = &(treeedges[edge].route);
                  if (route->type == MAZEROUTE) {

                    for (j = 1; j < route->routelen;
                         j++) // don't put edge_n1 and edge_n2 into heap23D
                    {
                      x_grid = route->gridsX[j];
                      y_grid = route->gridsY[j];
                      l_grid = route->gridsL[j];
                      if (inRegion[y_grid][x_grid]) {

                        d23D[l_grid][y_grid][x_grid]         = 0;
                        directions3D[l_grid][y_grid][x_grid] = ORIGIN;
                        heap23D[heapcnt] = &(d23D[l_grid][y_grid][x_grid]);
                        heapcnt++;

                        corrEdge3D[l_grid][y_grid][x_grid] = edge;
                      }
                    }

                  } // if MAZEROUTE
                }   // if the edge is not degraded (len>0)

                // add the neighbor of cur node into heapQueue
                heapQueue[queuetail] = nbr;
                queuetail++;
              }            // if the node is not heapVisited
            }              // if nbr!=n1
          }                // loop i (3 neigbors for cur node)
        }                  // if cur node is a Steiner nodes
      }                    // while heapQueue is not empty
      *heapLen2 = heapcnt; // record the length of heap23D
    }                      // else n2 is not a Pin node

    //	printf("queuetail %d, numnodes %d\n", queuetail, numNodes);
    //	fflush(stdout);
    free(heapQueue);
    //   free(heapVisited);

    //	printf("there after\n", queuetail, numNodes);
    //	fflush(stdout);

    for (i = regionY1; i <= regionY2; i++) {
      for (j = regionX1; j <= regionX2; j++) {
        inRegion[i][j] = FALSE;
      }
    }
  } // net with more than two pins

  // for(i=0; i<yGrid; i++) {
  // free(inRegion[i]);
  //}
  // free(inRegion);
}

void newUpdateNodeLayers(TreeNode* treenodes, int edgeID, int n1, int lastL) {
  int con;

  con = treenodes[n1].conCNT;

  treenodes[n1].heights[con] = lastL;
  treenodes[n1].eID[con]     = edgeID;
  treenodes[n1].conCNT++;
  if (treenodes[n1].topL < lastL) {
    treenodes[n1].topL = lastL;
    treenodes[n1].hID  = edgeID;
  }
  if (treenodes[n1].botL > lastL) {
    treenodes[n1].botL = lastL;
    treenodes[n1].lID  = edgeID;
  }
}

int copyGrids3D(TreeNode* treenodes, int n1, TreeEdge* treeedges,
                int edge_n1n2, int gridsX_n1n2[], int gridsY_n1n2[],
                int gridsL_n1n2[]) {
  int i, cnt;
  int n1x, n1y, n1l = 0;

  n1x = treenodes[n1].x;
  n1y = treenodes[n1].y;
  // n1l = treenodes[n1].l;
  // n2l = treenodes[n2].l;

  cnt = 0;
  if (treeedges[edge_n1n2].n1 == n1) // n1 is the first node of (n1, n2)
  {
    if (treeedges[edge_n1n2].route.routelen > 0) {
      for (i = 0; i <= treeedges[edge_n1n2].route.routelen; i++) {
        gridsX_n1n2[cnt] = treeedges[edge_n1n2].route.gridsX[i];
        gridsY_n1n2[cnt] = treeedges[edge_n1n2].route.gridsY[i];
        gridsL_n1n2[cnt] = treeedges[edge_n1n2].route.gridsL[i];
        cnt++;
      }
    }    // MAZEROUTE
    else // NOROUTE
    {
      fflush(stdout);
      gridsX_n1n2[cnt] = n1x;
      gridsY_n1n2[cnt] = n1y;
      gridsL_n1n2[cnt] = n1l;
      cnt++;
    }
  }    // if n1 is the first node of (n1, n2)
  else // n2 is the first node of (n1, n2)
  {
    if (treeedges[edge_n1n2].route.routelen > 0) {
      for (i = treeedges[edge_n1n2].route.routelen; i >= 0; i--) {
        gridsX_n1n2[cnt] = treeedges[edge_n1n2].route.gridsX[i];
        gridsY_n1n2[cnt] = treeedges[edge_n1n2].route.gridsY[i];
        gridsL_n1n2[cnt] = treeedges[edge_n1n2].route.gridsL[i];
        cnt++;
      }
    }    // MAZEROUTE
    else // NOROUTE
    {
      gridsX_n1n2[cnt] = n1x;
      gridsY_n1n2[cnt] = n1y;
      gridsL_n1n2[cnt] = n1l;
      cnt++;
    } // MAZEROUTE
  }

  return (cnt);
}

void updateRouteType13D(TreeNode* treenodes, int n1, int A1, int A2,
                        int E1x, int E1y, TreeEdge* treeedges, int edge_n1A1,
                        int edge_n1A2) {
  int i, l, cnt, A1x, A1y, A2x, A2y;
  int cnt_n1A1, cnt_n1A2, E1_pos1 = 0, E1_pos2 = 0;
  int gridsX_n1A1[MAXLEN], gridsY_n1A1[MAXLEN], gridsL_n1A1[MAXLEN],
      gridsX_n1A2[MAXLEN], gridsY_n1A2[MAXLEN], gridsL_n1A2[MAXLEN];

  A1x = treenodes[A1].x;
  A1y = treenodes[A1].y;
  A2x = treenodes[A2].x;
  A2y = treenodes[A2].y;

  // copy all the grids on (n1, A1) and (n2, A2) to tmp arrays, and keep the
  // grids order A1->n1->A2 copy (n1, A1)
  cnt_n1A1 = copyGrids3D(treenodes, A1, treeedges, edge_n1A1, gridsX_n1A1,
                         gridsY_n1A1, gridsL_n1A1);

  // copy (n1, A2)
  cnt_n1A2 = copyGrids3D(treenodes, n1, treeedges, edge_n1A2, gridsX_n1A2,
                         gridsY_n1A2, gridsL_n1A2);

  if (cnt_n1A1 == 1) {
    printf("in 3D maze routing, type 1 node shift, cnt_n1A1 is 1\n");
    exit(0);
  }

  for (i = 0; i < cnt_n1A1; i++) {
    if (gridsX_n1A1[i] == E1x && gridsY_n1A1[i] == E1y) // reach the E1
    {
      E1_pos1 = i;
      break;
    }
  }

  for (i = cnt_n1A1 - 1; i >= 0; i--) {
    if (gridsX_n1A1[i] == E1x && gridsY_n1A1[i] == E1y) // reach the E1
    {
      E1_pos2 = i;
      break;
    }
  }

  // reallocate memory for route.gridsX and route.gridsY
  if (treeedges[edge_n1A1].route.type == MAZEROUTE &&
      treeedges[edge_n1A1].route.routelen >
          0) // if originally allocated, free them first
  {
    free(treeedges[edge_n1A1].route.gridsX);
    free(treeedges[edge_n1A1].route.gridsY);
    free(treeedges[edge_n1A1].route.gridsL);
  }
  treeedges[edge_n1A1].route.gridsX =
      (short*)calloc((E1_pos1 + 1), sizeof(short));
  treeedges[edge_n1A1].route.gridsY =
      (short*)calloc((E1_pos1 + 1), sizeof(short));
  treeedges[edge_n1A1].route.gridsL =
      (short*)calloc((E1_pos1 + 1), sizeof(short));

  if (A1x <= E1x) {
    cnt = 0;
    for (i = 0; i <= E1_pos1; i++) {
      treeedges[edge_n1A1].route.gridsX[cnt] = gridsX_n1A1[i];
      treeedges[edge_n1A1].route.gridsY[cnt] = gridsY_n1A1[i];
      treeedges[edge_n1A1].route.gridsL[cnt] = gridsL_n1A1[i];
      cnt++;
    }
    treeedges[edge_n1A1].n1 = A1;
    treeedges[edge_n1A1].n2 = n1;
  } else {
    cnt = 0;
    for (i = E1_pos1; i >= 0; i--) {
      treeedges[edge_n1A1].route.gridsX[cnt] = gridsX_n1A1[i];
      treeedges[edge_n1A1].route.gridsY[cnt] = gridsY_n1A1[i];
      treeedges[edge_n1A1].route.gridsL[cnt] = gridsL_n1A1[i];
      cnt++;
    }
    treeedges[edge_n1A1].n1 = n1;
    treeedges[edge_n1A1].n2 = A1;
  }
  treeedges[edge_n1A1].len = ADIFF(A1x, E1x) + ADIFF(A1y, E1y);

  treeedges[edge_n1A1].route.type     = MAZEROUTE;
  treeedges[edge_n1A1].route.routelen = E1_pos1;

  // reallocate memory for route.gridsX and route.gridsY
  if (treeedges[edge_n1A2].route.type == MAZEROUTE &&
      treeedges[edge_n1A2].route.routelen >
          0) // if originally allocated, free them first
  {
    free(treeedges[edge_n1A2].route.gridsX);
    free(treeedges[edge_n1A2].route.gridsY);
    free(treeedges[edge_n1A2].route.gridsL);
  }

  if (cnt_n1A2 > 1) {
    treeedges[edge_n1A2].route.gridsX =
        (short*)calloc((cnt_n1A1 + cnt_n1A2 - E1_pos2 - 1 +
                        ADIFF(gridsL_n1A1[cnt_n1A1 - 1], gridsL_n1A2[0])),
                       sizeof(short));
    treeedges[edge_n1A2].route.gridsY =
        (short*)calloc((cnt_n1A1 + cnt_n1A2 - E1_pos2 - 1 +
                        ADIFF(gridsL_n1A1[cnt_n1A1 - 1], gridsL_n1A2[0])),
                       sizeof(short));
    treeedges[edge_n1A2].route.gridsL =
        (short*)calloc((cnt_n1A1 + cnt_n1A2 - E1_pos2 - 1 +
                        ADIFF(gridsL_n1A1[cnt_n1A1 - 1], gridsL_n1A2[0])),
                       sizeof(short));
  } else {
    treeedges[edge_n1A2].route.gridsX =
        (short*)calloc((cnt_n1A1 + cnt_n1A2 - E1_pos2 - 1), sizeof(short));
    treeedges[edge_n1A2].route.gridsY =
        (short*)calloc((cnt_n1A1 + cnt_n1A2 - E1_pos2 - 1), sizeof(short));
    treeedges[edge_n1A2].route.gridsL =
        (short*)calloc((cnt_n1A1 + cnt_n1A2 - E1_pos2 - 1), sizeof(short));
  }

  if (E1x <= A2x) {
    cnt = 0;
    for (i = E1_pos2; i < cnt_n1A1; i++) {
      treeedges[edge_n1A2].route.gridsX[cnt] = gridsX_n1A1[i];
      treeedges[edge_n1A2].route.gridsY[cnt] = gridsY_n1A1[i];
      treeedges[edge_n1A2].route.gridsL[cnt] = gridsL_n1A1[i];
      cnt++;
    }
    if (cnt_n1A2 > 1) {
      if (gridsL_n1A1[cnt_n1A1 - 1] > gridsL_n1A2[0]) {
        for (l = gridsL_n1A1[cnt_n1A1 - 1] - 1; l >= gridsL_n1A2[0]; l--) {
          treeedges[edge_n1A2].route.gridsX[cnt] = gridsX_n1A2[0];
          treeedges[edge_n1A2].route.gridsY[cnt] = gridsY_n1A2[0];
          treeedges[edge_n1A2].route.gridsL[cnt] = l;
          cnt++;
        }
      } else if (gridsL_n1A1[cnt_n1A1 - 1] < gridsL_n1A2[0]) {
        for (l = gridsL_n1A1[cnt_n1A1 - 1] + 1; l <= gridsL_n1A2[0]; l++) {
          treeedges[edge_n1A2].route.gridsX[cnt] = gridsX_n1A2[0];
          treeedges[edge_n1A2].route.gridsY[cnt] = gridsY_n1A2[0];
          treeedges[edge_n1A2].route.gridsL[cnt] = l;
          cnt++;
        }
      }
    }

    for (i = 1; i < cnt_n1A2; i++) // 0 is n1 again, so no repeat
    {
      treeedges[edge_n1A2].route.gridsX[cnt] = gridsX_n1A2[i];
      treeedges[edge_n1A2].route.gridsY[cnt] = gridsY_n1A2[i];
      treeedges[edge_n1A2].route.gridsL[cnt] = gridsL_n1A2[i];
      cnt++;
    }
    treeedges[edge_n1A2].n1 = n1;
    treeedges[edge_n1A2].n2 = A2;
  } else {
    cnt = 0;
    for (i = cnt_n1A2 - 1; i >= 1; i--) // 0 is n1 again, so no repeat
    {
      treeedges[edge_n1A2].route.gridsX[cnt] = gridsX_n1A2[i];
      treeedges[edge_n1A2].route.gridsY[cnt] = gridsY_n1A2[i];
      treeedges[edge_n1A2].route.gridsL[cnt] = gridsL_n1A2[i];
      cnt++;
    }

    if (cnt_n1A2 > 1) {
      if (gridsL_n1A1[cnt_n1A1 - 1] > gridsL_n1A2[0]) {
        for (l = gridsL_n1A2[0]; l < gridsL_n1A1[cnt_n1A1 - 1]; l++) {
          treeedges[edge_n1A2].route.gridsX[cnt] = gridsX_n1A2[0];
          treeedges[edge_n1A2].route.gridsY[cnt] = gridsY_n1A2[0];
          treeedges[edge_n1A2].route.gridsL[cnt] = l;
          cnt++;
        }
      } else if (gridsL_n1A1[cnt_n1A1 - 1] < gridsL_n1A2[0]) {
        for (l = gridsL_n1A2[0]; l > gridsL_n1A1[cnt_n1A1 - 1]; l--) {
          treeedges[edge_n1A2].route.gridsX[cnt] = gridsX_n1A2[0];
          treeedges[edge_n1A2].route.gridsY[cnt] = gridsY_n1A2[0];
          treeedges[edge_n1A2].route.gridsL[cnt] = l;
          cnt++;
        }
      }
    }
    for (i = cnt_n1A1 - 1; i >= E1_pos2; i--) {
      treeedges[edge_n1A2].route.gridsX[cnt] = gridsX_n1A1[i];
      treeedges[edge_n1A2].route.gridsY[cnt] = gridsY_n1A1[i];
      treeedges[edge_n1A2].route.gridsL[cnt] = gridsL_n1A1[i];
      cnt++;
    }
    treeedges[edge_n1A2].n1 = A2;
    treeedges[edge_n1A2].n2 = n1;
  }
  treeedges[edge_n1A2].route.type     = MAZEROUTE;
  treeedges[edge_n1A2].route.routelen = cnt - 1;
  treeedges[edge_n1A2].len            = ADIFF(A2x, E1x) + ADIFF(A2y, E1y);

  treenodes[n1].x = E1x;
  treenodes[n1].y = E1y;
}

void updateRouteType23D(TreeNode* treenodes, int n1, int A1, int A2,
                        int C1, int C2, int E1x, int E1y, TreeEdge* treeedges,
                        int edge_n1A1, int edge_n1A2, int edge_C1C2) {
  int i, cnt, A1x, A1y, A2x, A2y, C1x, C1y, C2x, C2y, extraLen, startIND;
  int edge_n1C1, edge_n1C2, edge_A1A2;
  int cnt_n1A1, cnt_n1A2, cnt_C1C2, E1_pos1 = 0, E1_pos2 = 0;
  int len_A1A2, len_n1C1, len_n1C2;
  int gridsX_n1A1[MAXLEN], gridsY_n1A1[MAXLEN], gridsL_n1A1[MAXLEN];
  int gridsX_n1A2[MAXLEN], gridsY_n1A2[MAXLEN], gridsL_n1A2[MAXLEN];
  int gridsX_C1C2[MAXLEN], gridsY_C1C2[MAXLEN], gridsL_C1C2[MAXLEN];

  A1x = treenodes[A1].x;
  A1y = treenodes[A1].y;
  // A1l = treenodes[A1].l;
  A2x = treenodes[A2].x;
  A2y = treenodes[A2].y;
  C1x = treenodes[C1].x;
  C1y = treenodes[C1].y;
  C2x = treenodes[C2].x;
  C2y = treenodes[C2].y;

  // printf("orig edge_n1A1 %d edge_n1A2 %d edge_C1C2
  // %d\n",edge_n1A1,edge_n1A2,edge_C1C2 );
  edge_n1C1 = edge_n1A1;
  edge_n1C2 = edge_n1A2;
  edge_A1A2 = edge_C1C2;

  // combine (n1, A1) and (n1, A2) into (A1, A2), A1 is the first node and A2 is
  // the second grids order A1->n1->A2 copy (A1, n1)
  cnt_n1A1 = copyGrids3D(treenodes, A1, treeedges, edge_n1A1, gridsX_n1A1,
                         gridsY_n1A1, gridsL_n1A1);

  // copy (n1, A2)
  cnt_n1A2 = copyGrids3D(treenodes, n1, treeedges, edge_n1A2, gridsX_n1A2,
                         gridsY_n1A2, gridsL_n1A2);

  // copy all the grids on (C1, C2) to gridsX_C1C2[] and gridsY_C1C2[]
  cnt_C1C2 = copyGrids3D(treenodes, C1, treeedges, edge_C1C2, gridsX_C1C2,
                         gridsY_C1C2, gridsL_C1C2);

  // combine grids on original (A1, n1) and (n1, A2) to new (A1, A2)
  // allocate memory for gridsX[] and gridsY[] of edge_A1A2
  if (treeedges[edge_A1A2].route.type == MAZEROUTE) {
    free(treeedges[edge_A1A2].route.gridsX);
    free(treeedges[edge_A1A2].route.gridsY);
    free(treeedges[edge_A1A2].route.gridsL);
  }
  len_A1A2 = cnt_n1A1 + cnt_n1A2 - 1;

  if (len_A1A2 == 1) {
    treeedges[edge_A1A2].route.routelen = len_A1A2 - 1;
    treeedges[edge_A1A2].len            = ADIFF(A1x, A2x) + ADIFF(A1y, A2y);
  } else {

    extraLen = 0;
    if (cnt_n1A1 > 1 && cnt_n1A2 > 1) {
      extraLen = ADIFF(gridsL_n1A1[cnt_n1A1 - 1], gridsL_n1A2[0]);
      len_A1A2 += extraLen;
    }
    treeedges[edge_A1A2].route.gridsX = (short*)calloc(len_A1A2, sizeof(short));
    treeedges[edge_A1A2].route.gridsY = (short*)calloc(len_A1A2, sizeof(short));
    treeedges[edge_A1A2].route.gridsL = (short*)calloc(len_A1A2, sizeof(short));
    treeedges[edge_A1A2].route.routelen = len_A1A2 - 1;
    treeedges[edge_A1A2].len            = ADIFF(A1x, A2x) + ADIFF(A1y, A2y);

    cnt      = 0;
    startIND = 0;

    if (cnt_n1A1 > 1) {
      startIND = 1;
      for (i = 0; i < cnt_n1A1; i++) {
        treeedges[edge_A1A2].route.gridsX[cnt] = gridsX_n1A1[i];
        treeedges[edge_A1A2].route.gridsY[cnt] = gridsY_n1A1[i];
        treeedges[edge_A1A2].route.gridsL[cnt] = gridsL_n1A1[i];
        cnt++;
      }
    }

    if (extraLen > 0) {
      if (gridsL_n1A1[cnt_n1A1 - 1] < gridsL_n1A2[0]) {
        for (i = gridsL_n1A1[cnt_n1A1 - 1] + 1; i <= gridsL_n1A2[0]; i++) {
          treeedges[edge_A1A2].route.gridsX[cnt] = gridsX_n1A2[0];
          treeedges[edge_A1A2].route.gridsY[cnt] = gridsY_n1A2[0];
          treeedges[edge_A1A2].route.gridsL[cnt] = i;
          cnt++;
        }
      } else {
        for (i = gridsL_n1A1[cnt_n1A1 - 1] - 1; i >= gridsL_n1A2[1]; i--) {
          treeedges[edge_A1A2].route.gridsX[cnt] = gridsX_n1A2[0];
          treeedges[edge_A1A2].route.gridsY[cnt] = gridsY_n1A2[0];
          treeedges[edge_A1A2].route.gridsL[cnt] = i;
          cnt++;
        }
      }
    }

    for (i = startIND; i < cnt_n1A2; i++) // do not repeat point n1
    {
      treeedges[edge_A1A2].route.gridsX[cnt] = gridsX_n1A2[i];
      treeedges[edge_A1A2].route.gridsY[cnt] = gridsY_n1A2[i];
      treeedges[edge_A1A2].route.gridsL[cnt] = gridsL_n1A2[i];
      cnt++;
    }
  }

  if (cnt_C1C2 == 1) {
    printf("shift to 0 length edge, type2\n");
  }

  // find the index of E1 in (C1, C2)
  for (i = 0; i < cnt_C1C2; i++) {
    if (gridsX_C1C2[i] == E1x && gridsY_C1C2[i] == E1y) {
      E1_pos1 = i;
      break;
    }
  }

  for (i = cnt_C1C2 - 1; i >= 0; i--) {
    if (gridsX_C1C2[i] == E1x && gridsY_C1C2[i] == E1y) {
      E1_pos2 = i;
      break;
    }
  }

  // allocate memory for gridsX[] and gridsY[] of edge_n1C1 and edge_n1C2
  if (treeedges[edge_n1C1].route.type == MAZEROUTE &&
      treeedges[edge_n1C1].route.routelen > 0) {
    free(treeedges[edge_n1C1].route.gridsX);
    free(treeedges[edge_n1C1].route.gridsY);
    free(treeedges[edge_n1C1].route.gridsL);
  }
  len_n1C1 = E1_pos1 + 1;

  treeedges[edge_n1C1].route.gridsX   = (short*)calloc(len_n1C1, sizeof(short));
  treeedges[edge_n1C1].route.gridsY   = (short*)calloc(len_n1C1, sizeof(short));
  treeedges[edge_n1C1].route.gridsL   = (short*)calloc(len_n1C1, sizeof(short));
  treeedges[edge_n1C1].route.routelen = len_n1C1 - 1;
  treeedges[edge_n1C1].len            = ADIFF(C1x, E1x) + ADIFF(C1y, E1y);

  if (treeedges[edge_n1C2].route.type == MAZEROUTE &&
      treeedges[edge_n1C2].route.routelen > 0) {
    free(treeedges[edge_n1C2].route.gridsX);
    free(treeedges[edge_n1C2].route.gridsY);
    free(treeedges[edge_n1C2].route.gridsL);
  }
  len_n1C2 = cnt_C1C2 - E1_pos2;

  treeedges[edge_n1C2].route.gridsX   = (short*)calloc(len_n1C2, sizeof(short));
  treeedges[edge_n1C2].route.gridsY   = (short*)calloc(len_n1C2, sizeof(short));
  treeedges[edge_n1C2].route.gridsL   = (short*)calloc(len_n1C2, sizeof(short));
  treeedges[edge_n1C2].route.routelen = len_n1C2 - 1;
  treeedges[edge_n1C2].len            = ADIFF(C2x, E1x) + ADIFF(C2y, E1y);

  // split original (C1, C2) to (C1, n1) and (n1, C2)
  cnt = 0;
  for (i = 0; i <= E1_pos1; i++) {
    treeedges[edge_n1C1].route.gridsX[i] = gridsX_C1C2[i];
    treeedges[edge_n1C1].route.gridsY[i] = gridsY_C1C2[i];
    treeedges[edge_n1C1].route.gridsL[i] = gridsL_C1C2[i];
    cnt++;
  }
  /// if(cnt!=len_n1C1) {printf("len_n1C1 wrong!\n");exit(1);}

  cnt = 0;
  for (i = E1_pos2; i < cnt_C1C2; i++) {
    treeedges[edge_n1C2].route.gridsX[cnt] = gridsX_C1C2[i];
    treeedges[edge_n1C2].route.gridsY[cnt] = gridsY_C1C2[i];
    treeedges[edge_n1C2].route.gridsL[cnt] = gridsL_C1C2[i];
    cnt++;
  }
}

void mazeRouteMSMDOrder3D(int expand, int ripupTHlb, int ripupTHub) {

  short *gridsLtmp, gridsX[MAXLEN], gridsY[MAXLEN], gridsL[MAXLEN],
      tmp_gridsX[MAXLEN], tmp_gridsY[MAXLEN], tmp_gridsL[MAXLEN];
  int netID, enlarge, endIND;
  Bool* pop_heap23D;

  int i, j, k, deg, n1, n2, n1x, n1y, n2x, n2y, ymin, ymax, xmin, xmax, curX,
      curY, curL, crossX, crossY, crossL, tmpX, tmpY, tmpL, tmpi, min_x, min_y,
      *dtmp;
  int regionX1, regionX2, regionY1, regionY2, routeLen;
  int heapLen1, heapLen2, ind, ind1, tmpind, grid;
  float tmp;
  TreeEdge *treeedges, *treeedge;
  TreeNode* treenodes;

  int endpt1, endpt2, A1, A2, B1, B2, C1, C2, cnt, cnt_n1n2, remd;
  int edge_n1n2, edge_n1A1, edge_n1A2, edge_n1C1, edge_n1C2, edge_A1A2,
      edge_C1C2;
  int edge_n2B1, edge_n2B2, edge_n2D1, edge_n2D2, edge_B1B2, edge_D1D2, D1, D2;
  int E1x, E1y, E2x, E2y, range, corE1, corE2, edgeID;

  Bool Horizontal, n1Shift, n2Shift, redundant;
  int lastL, origL, headRoom, tailRoom, newcnt_n1n2, numpoints, d, n1a, n2a,
      connectionCNT;
  int origEng, orderIndex;

  directions3D = (dirctionT***)calloc(numLayers, sizeof(dirctionT**));
  corrEdge3D   = (int***)calloc(numLayers, sizeof(int**));
  pr3D         = (parent3D***)calloc(numLayers, sizeof(parent3D**));

  for (i = 0; i < numLayers; i++) {
    directions3D[i] = (dirctionT**)calloc(yGrid, sizeof(dirctionT*));
    corrEdge3D[i]   = (int**)calloc(yGrid, sizeof(int*));
    pr3D[i]         = (parent3D**)calloc(yGrid, sizeof(parent3D*));

    for (j = 0; j < yGrid; j++) {
      directions3D[i][j] = (dirctionT*)calloc(xGrid, sizeof(dirctionT));
      corrEdge3D[i][j]   = (int*)calloc(xGrid, sizeof(int));
      pr3D[i][j]         = (parent3D*)calloc(xGrid, sizeof(parent3D));
    }
  }

  pop_heap23D = (Bool*)calloc(numLayers * YRANGE * XRANGE, sizeof(Bool));

  // allocate memory for priority queue
  heap13D = (int**)calloc((yGrid * xGrid * numLayers), sizeof(int*));
  heap23D = (short**)calloc((yGrid * xGrid * numLayers), sizeof(short*));

  // cout << heap13D << endl;

  for (i = 0; i < yGrid; i++) {
    for (j = 0; j < xGrid; j++) {
      inRegion[i][j] = FALSE;
    }
  }

  range = YRANGE * XRANGE * numLayers;
  for (i = 0; i < range; i++) {
    pop_heap23D[i] = FALSE;
  }

  endIND = numValidNets * 0.9;

  for (orderIndex = 0; orderIndex < endIND; orderIndex++) {

    netID = treeOrderPV[orderIndex].treeIndex;

    // printf("netID %d\n",netID);
    // fflush(stdout);
    // if (netID == 53757)
    //{
    //	continue;
    //}

    enlarge   = expand;
    deg       = sttrees[netID].deg;
    treeedges = sttrees[netID].edges;
    treenodes = sttrees[netID].nodes;
    origEng   = enlarge;

    for (edgeID = 0; edgeID < 2 * deg - 3; edgeID++) {
      treeedge = &(treeedges[edgeID]);

      if (treeedge->len < ripupTHub && treeedge->len > ripupTHlb) {

        n1       = treeedge->n1;
        n2       = treeedge->n2;
        n1x      = treenodes[n1].x;
        n1y      = treenodes[n1].y;
        n2x      = treenodes[n2].x;
        n2y      = treenodes[n2].y;
        routeLen = treeedges[edgeID].route.routelen;

        if (n1y <= n2y) {
          ymin = n1y;
          ymax = n2y;
        } else {
          ymin = n2y;
          ymax = n1y;
        }

        if (n1x <= n2x) {
          xmin = n1x;
          xmax = n2x;
        } else {
          xmin = n2x;
          xmax = n1x;
        }

        // ripup the routing for the edge
        if (newRipup3DType3(netID, edgeID)) {
          enlarge = min(origEng, treeedge->route.routelen);

          regionX1 = max(0, xmin - enlarge);
          regionX2 = min(xGrid - 1, xmax + enlarge);
          regionY1 = max(0, ymin - enlarge);
          regionY2 = min(yGrid - 1, ymax + enlarge);

          n1Shift = FALSE;
          n2Shift = FALSE;
          n1a     = treeedge->n1a;
          n2a     = treeedge->n2a;

          // initialize pop_heap13D[] and pop_heap23D[] as FALSE (for detecting
          // the shortest path is found or not)

          for (k = 0; k < numLayers; k++) {
            for (i = regionY1; i <= regionY2; i++) {
              for (j = regionX1; j <= regionX2; j++) {
                d13D[k][i][j] = BIG_INT;
                d23D[k][i][j] = 256;
              }
            }
          }

          // setup heap13D, heap23D and initialize d13D[][] and d23D[][] for all
          // the grids on the two subtrees
          setupHeap3D(netID, edgeID, &heapLen1, &heapLen2, regionX1, regionX2,
                      regionY1, regionY2);

          // while loop to find shortest path
          ind1 = (heap13D[0] - (int*)d13D);

          for (i = 0; i < heapLen2; i++)
            pop_heap23D[(heap23D[i] - (short*)d23D)] = TRUE;

          while (pop_heap23D[ind1] ==
                 FALSE) // stop until the grid position been popped out from
                        // both heap13D and heap23D
          {
            // relax all the adjacent grids within the enlarged region for
            // source subtree
            curL = ind1 / (gridHV);
            remd = ind1 % (gridHV);
            curX = remd % XRANGE;
            curY = remd / XRANGE;

            extractMin3D(heap13D, heapLen1);
            // pop_heap13D[ind1] = TRUE;
            heapLen1--;

            if (hCapacity3D[curL]) {
              Horizontal = TRUE;
            } else {
              Horizontal = FALSE;
            }

            if (Horizontal) {

              // left
              if (curX > regionX1 && directions3D[curL][curY][curX] != EAST) {
                grid = gridHs[curL] + curY * (xGrid - 1) + curX - 1;
                tmp  = d13D[curL][curY][curX] + 1;
                if (h_edges3D[grid].usage < h_edges3D[grid].cap) {

                  tmpX = curX - 1; // the left neighbor

                  if (d13D[curL][curY][tmpX] >=
                      BIG_INT) // left neighbor not been put into heap13D
                  {
                    d13D[curL][curY][tmpX]         = tmp;
                    pr3D[curL][curY][tmpX].l       = curL;
                    pr3D[curL][curY][tmpX].x       = curX;
                    pr3D[curL][curY][tmpX].y       = curY;
                    directions3D[curL][curY][tmpX] = WEST;
                    heap13D[heapLen1]              = &(d13D[curL][curY][tmpX]);
                    heapLen1++;
                    updateHeap3D(heap13D, heapLen1 - 1);
                  } else if (d13D[curL][curY][tmpX] >
                             tmp) // left neighbor been put into heap13D but
                                  // needs update
                  {
                    d13D[curL][curY][tmpX]         = tmp;
                    pr3D[curL][curY][tmpX].l       = curL;
                    pr3D[curL][curY][tmpX].x       = curX;
                    pr3D[curL][curY][tmpX].y       = curY;
                    directions3D[curL][curY][tmpX] = WEST;
                    dtmp                           = &(d13D[curL][curY][tmpX]);
                    ind                            = 0;
                    while (heap13D[ind] != dtmp)
                      ind++;
                    updateHeap3D(heap13D, ind);
                  }
                }
              }
              // right
              if (Horizontal && curX < regionX2 &&
                  directions3D[curL][curY][curX] != WEST) {
                grid = gridHs[curL] + curY * (xGrid - 1) + curX;

                tmp  = d13D[curL][curY][curX] + 1;
                tmpX = curX + 1; // the right neighbor

                if (h_edges3D[grid].usage < h_edges3D[grid].cap) {
                  if (d13D[curL][curY][tmpX] >=
                      BIG_INT) // right neighbor not been put into heap13D
                  {
                    d13D[curL][curY][tmpX]         = tmp;
                    pr3D[curL][curY][tmpX].l       = curL;
                    pr3D[curL][curY][tmpX].x       = curX;
                    pr3D[curL][curY][tmpX].y       = curY;
                    directions3D[curL][curY][tmpX] = EAST;
                    heap13D[heapLen1]              = &(d13D[curL][curY][tmpX]);
                    heapLen1++;
                    updateHeap3D(heap13D, heapLen1 - 1);
                  } else if (d13D[curL][curY][tmpX] >
                             tmp) // right neighbor been put into heap13D but
                                  // needs update
                  {
                    d13D[curL][curY][tmpX]         = tmp;
                    pr3D[curL][curY][tmpX].l       = curL;
                    pr3D[curL][curY][tmpX].x       = curX;
                    pr3D[curL][curY][tmpX].y       = curY;
                    directions3D[curL][curY][tmpX] = EAST;
                    dtmp                           = &(d13D[curL][curY][tmpX]);
                    ind                            = 0;
                    while (heap13D[ind] != dtmp)
                      ind++;
                    updateHeap3D(heap13D, ind);
                  }
                }
              }
            } else {
              // bottom
              if (!Horizontal && curY > regionY1 &&
                  directions3D[curL][curY][curX] != SOUTH) {
                grid = gridVs[curL] + (curY - 1) * xGrid + curX;
                tmp  = d13D[curL][curY][curX] + 1;
                tmpY = curY - 1; // the bottom neighbor
                if (v_edges3D[grid].usage < v_edges3D[grid].cap) {

                  if (d13D[curL][tmpY][curX] >=
                      BIG_INT) // bottom neighbor not been put into heap13D
                  {
                    d13D[curL][tmpY][curX]         = tmp;
                    pr3D[curL][tmpY][curX].l       = curL;
                    pr3D[curL][tmpY][curX].x       = curX;
                    pr3D[curL][tmpY][curX].y       = curY;
                    directions3D[curL][tmpY][curX] = NORTH;
                    heap13D[heapLen1]              = &(d13D[curL][tmpY][curX]);
                    heapLen1++;
                    updateHeap3D(heap13D, heapLen1 - 1);
                  } else if (d13D[curL][tmpY][curX] >
                             tmp) // bottom neighbor been put into heap13D but
                                  // needs update
                  {
                    d13D[curL][tmpY][curX]         = tmp;
                    pr3D[curL][tmpY][curX].l       = curL;
                    pr3D[curL][tmpY][curX].x       = curX;
                    pr3D[curL][tmpY][curX].y       = curY;
                    directions3D[curL][tmpY][curX] = NORTH;
                    dtmp                           = &(d13D[curL][tmpY][curX]);
                    ind                            = 0;
                    while (heap13D[ind] != dtmp)
                      ind++;
                    updateHeap3D(heap13D, ind);
                  }
                }
              }
              // top
              if (!Horizontal && curY < regionY2 &&
                  directions3D[curL][curY][curX] != NORTH) {
                grid = gridVs[curL] + curY * xGrid + curX;
                tmp  = d13D[curL][curY][curX] + 1;
                tmpY = curY + 1; // the top neighbor
                if (v_edges3D[grid].usage < v_edges3D[grid].cap) {

                  if (d13D[curL][tmpY][curX] >=
                      BIG_INT) // top neighbor not been put into heap13D
                  {
                    d13D[curL][tmpY][curX]         = tmp;
                    pr3D[curL][tmpY][curX].l       = curL;
                    pr3D[curL][tmpY][curX].x       = curX;
                    pr3D[curL][tmpY][curX].y       = curY;
                    directions3D[curL][tmpY][curX] = SOUTH;
                    heap13D[heapLen1]              = &(d13D[curL][tmpY][curX]);
                    heapLen1++;
                    updateHeap3D(heap13D, heapLen1 - 1);
                  } else if (d13D[curL][tmpY][curX] >
                             tmp) // top neighbor been put into heap13D but
                                  // needs update
                  {
                    d13D[curL][tmpY][curX]         = tmp;
                    pr3D[curL][tmpY][curX].l       = curL;
                    pr3D[curL][tmpY][curX].x       = curX;
                    pr3D[curL][tmpY][curX].y       = curY;
                    directions3D[curL][tmpY][curX] = SOUTH;
                    dtmp                           = &(d13D[curL][tmpY][curX]);
                    ind                            = 0;
                    while (heap13D[ind] != dtmp)
                      ind++;
                    updateHeap3D(heap13D, ind);
                  }
                }
              }
            }

            // down
            if (curL > 0 && directions3D[curL][curY][curX] != UP) {

              tmp  = d13D[curL][curY][curX] + viacost;
              tmpL = curL - 1; // the bottom neighbor

              // printf("down, new value %f, old value
              // %f\n",tmp,d13D[tmpL][curY][curX]);
              if (d13D[tmpL][curY][curX] >=
                  BIG_INT) // bottom neighbor not been put into heap13D
              {
                d13D[tmpL][curY][curX]         = tmp;
                pr3D[tmpL][curY][curX].l       = curL;
                pr3D[tmpL][curY][curX].x       = curX;
                pr3D[tmpL][curY][curX].y       = curY;
                directions3D[tmpL][curY][curX] = DOWN;
                heap13D[heapLen1]              = &(d13D[tmpL][curY][curX]);
                heapLen1++;
                updateHeap3D(heap13D, heapLen1 - 1);
              } else if (d13D[tmpL][curY][curX] >
                         tmp) // bottom neighbor been put into heap13D but needs
                              // update
              {
                d13D[tmpL][curY][curX]         = tmp;
                pr3D[tmpL][curY][curX].l       = curL;
                pr3D[tmpL][curY][curX].x       = curX;
                pr3D[tmpL][curY][curX].y       = curY;
                directions3D[tmpL][curY][curX] = DOWN;
                dtmp                           = &(d13D[tmpL][curY][curX]);
                ind                            = 0;
                while (heap13D[ind] != dtmp)
                  ind++;
                updateHeap3D(heap13D, ind);
              }
            }

            // up
            if (curL < numLayers - 1 &&
                directions3D[curL][curY][curX] != DOWN) {

              tmp  = d13D[curL][curY][curX] + viacost;
              tmpL = curL + 1; // the bottom neighbor
              if (d13D[tmpL][curY][curX] >=
                  BIG_INT) // bottom neighbor not been put into heap13D
              {
                d13D[tmpL][curY][curX]         = tmp;
                pr3D[tmpL][curY][curX].l       = curL;
                pr3D[tmpL][curY][curX].x       = curX;
                pr3D[tmpL][curY][curX].y       = curY;
                directions3D[tmpL][curY][curX] = UP;
                heap13D[heapLen1]              = &(d13D[tmpL][curY][curX]);
                heapLen1++;
                updateHeap3D(heap13D, heapLen1 - 1);
              } else if (d13D[tmpL][curY][curX] >
                         tmp) // bottom neighbor been put into heap13D but needs
                              // update
              {
                d13D[tmpL][curY][curX]         = tmp;
                pr3D[tmpL][curY][curX].l       = curL;
                pr3D[tmpL][curY][curX].x       = curX;
                pr3D[tmpL][curY][curX].y       = curY;
                directions3D[tmpL][curY][curX] = UP;
                dtmp                           = &(d13D[tmpL][curY][curX]);
                ind                            = 0;
                while (heap13D[ind] != dtmp)
                  ind++;
                updateHeap3D(heap13D, ind);
              }
            }

            // update ind1 and ind2 for next loop
            ind1 = (heap13D[0] - (int*)d13D);
          } // while loop

          for (i = 0; i < heapLen2; i++)
            pop_heap23D[(heap23D[i] - (short*)d23D)] = FALSE;

          // get the new route for the edge and store it in gridsX[] and
          // gridsY[] temporarily

          crossL = ind1 / (gridHV);
          crossX = (ind1 % (gridHV)) % XRANGE;
          crossY = (ind1 % (gridHV)) / XRANGE;

          cnt  = 0;
          curX = crossX;
          curY = crossY;
          curL = crossL;

          if (d13D[curL][curY][curX] == 0) {
            recoverEdge(netID, edgeID);
            break;
          }
          // printf("the initial value %f LYX [%d %d
          // %d]\n",d13D[curL][curY][curX],curL, curY, curX);

          while (d13D[curL][curY][curX] != 0) // loop until reach subtree1
          {

            tmpL = pr3D[curL][curY][curX].l;
            tmpX = pr3D[curL][curY][curX].x;
            tmpY = pr3D[curL][curY][curX].y;
            curX = tmpX;
            curY = tmpY;
            curL = tmpL;
            fflush(stdout);
            tmp_gridsX[cnt] = curX;
            tmp_gridsY[cnt] = curY;
            tmp_gridsL[cnt] = curL;
            cnt++;
          }

          // printf("the end value %f\n",d13D[curL][curY][curX]);
          // reverse the grids on the path
          for (i = 0; i < cnt; i++) {
            tmpind    = cnt - 1 - i;
            gridsX[i] = tmp_gridsX[tmpind];
            gridsY[i] = tmp_gridsY[tmpind];
            gridsL[i] = tmp_gridsL[tmpind];
          }

          // add the connection point (crossX, crossY)
          gridsX[cnt] = crossX;
          gridsY[cnt] = crossY;
          gridsL[cnt] = crossL;
          cnt++;

          curX = crossX;
          curY = crossY;
          curL = crossL;

          cnt_n1n2 = cnt;

          E1x = gridsX[0];
          E1y = gridsY[0];
          E2x = gridsX[cnt_n1n2 - 1];
          E2y = gridsY[cnt_n1n2 - 1];

          headRoom = 0;
          origL    = gridsL[0];

          while (gridsX[headRoom] == E1x && gridsY[headRoom] == E1y) {
            lastL = gridsL[headRoom];
            headRoom++;
          }
          if (headRoom > 0) {
            headRoom--;
          }

          lastL = gridsL[headRoom];

          // change the tree structure according to the new routing for the tree
          // edge find E1 and E2, and the endpoints of the edges they are on

          edge_n1n2 = edgeID;
          // (1) consider subtree1
          if (n1 >= deg && (E1x != n1x || E1y != n1y))
          // n1 is not a pin and E1!=n1, then make change to subtree1,
          // otherwise, no change to subtree1
          {
            n1Shift = TRUE;
            corE1   = corrEdge3D[origL][E1y][E1x];

            endpt1 = treeedges[corE1].n1;
            endpt2 = treeedges[corE1].n2;

            // find A1, A2 and edge_n1A1, edge_n1A2
            if (treenodes[n1].nbr[0] == n2) {
              A1        = treenodes[n1].nbr[1];
              A2        = treenodes[n1].nbr[2];
              edge_n1A1 = treenodes[n1].edge[1];
              edge_n1A2 = treenodes[n1].edge[2];
            } else if (treenodes[n1].nbr[1] == n2) {
              A1        = treenodes[n1].nbr[0];
              A2        = treenodes[n1].nbr[2];
              edge_n1A1 = treenodes[n1].edge[0];
              edge_n1A2 = treenodes[n1].edge[2];
            } else {
              A1        = treenodes[n1].nbr[0];
              A2        = treenodes[n1].nbr[1];
              edge_n1A1 = treenodes[n1].edge[0];
              edge_n1A2 = treenodes[n1].edge[1];
            }

            if (endpt1 == n1 || endpt2 == n1) // E1 is on (n1, A1) or (n1, A2)
            {
              // if E1 is on (n1, A2), switch A1 and A2 so that E1 is always on
              // (n1, A1)
              if (endpt1 == A2 || endpt2 == A2) {
                tmpi      = A1;
                A1        = A2;
                A2        = tmpi;
                tmpi      = edge_n1A1;
                edge_n1A1 = edge_n1A2;
                edge_n1A2 = tmpi;
              }

              // update route for edge (n1, A1), (n1, A2)
              updateRouteType13D(treenodes, n1, A1, A2, E1x, E1y,
                                 treeedges, edge_n1A1, edge_n1A2);
              // newUpdateNodeLayers(treenodes, edge_n1n2,n1, lastL);

              // update position for n1

              // treenodes[n1].l = E1l;
              treenodes[n1].assigned = TRUE;
            }    // if E1 is on (n1, A1) or (n1, A2)
            else // E1 is not on (n1, A1) or (n1, A2), but on (C1, C2)
            {
              C1        = endpt1;
              C2        = endpt2;
              edge_C1C2 = corrEdge3D[origL][E1y][E1x];

              // update route for edge (n1, C1), (n1, C2) and (A1, A2)
              updateRouteType23D(treenodes, n1, A1, A2, C1, C2, E1x, E1y,
                                 treeedges, edge_n1A1, edge_n1A2, edge_C1C2);
              // update position for n1
              treenodes[n1].x        = E1x;
              treenodes[n1].y        = E1y;
              treenodes[n1].assigned = TRUE;
              // update 3 edges (n1, A1)->(C1, n1), (n1, A2)->(n1, C2), (C1,
              // C2)->(A1, A2)
              edge_n1C1               = edge_n1A1;
              treeedges[edge_n1C1].n1 = C1;
              treeedges[edge_n1C1].n2 = n1;
              edge_n1C2               = edge_n1A2;
              treeedges[edge_n1C2].n1 = n1;
              treeedges[edge_n1C2].n2 = C2;
              edge_A1A2               = edge_C1C2;
              treeedges[edge_A1A2].n1 = A1;
              treeedges[edge_A1A2].n2 = A2;
              // update nbr and edge for 5 nodes n1, A1, A2, C1, C2
              // n1's nbr (n2, A1, A2)->(n2, C1, C2)
              treenodes[n1].nbr[0]  = n2;
              treenodes[n1].edge[0] = edge_n1n2;
              treenodes[n1].nbr[1]  = C1;
              treenodes[n1].edge[1] = edge_n1C1;
              treenodes[n1].nbr[2]  = C2;
              treenodes[n1].edge[2] = edge_n1C2;
              // A1's nbr n1->A2
              for (i = 0; i < 3; i++) {
                if (treenodes[A1].nbr[i] == n1) {
                  treenodes[A1].nbr[i]  = A2;
                  treenodes[A1].edge[i] = edge_A1A2;
                  break;
                }
              }
              // A2's nbr n1->A1
              for (i = 0; i < 3; i++) {
                if (treenodes[A2].nbr[i] == n1) {
                  treenodes[A2].nbr[i]  = A1;
                  treenodes[A2].edge[i] = edge_A1A2;
                  break;
                }
              }
              // C1's nbr C2->n1
              for (i = 0; i < 3; i++) {
                if (treenodes[C1].nbr[i] == C2) {
                  treenodes[C1].nbr[i]  = n1;
                  treenodes[C1].edge[i] = edge_n1C1;
                  break;
                }
              }
              // C2's nbr C1->n1
              for (i = 0; i < 3; i++) {
                if (treenodes[C2].nbr[i] == C1) {
                  treenodes[C2].nbr[i]  = n1;
                  treenodes[C2].edge[i] = edge_n1C2;
                  break;
                }
              }
            } // else E1 is not on (n1, A1) or (n1, A2), but on (C1, C2)
          }   // n1 is not a pin and E1!=n1
          else {
            newUpdateNodeLayers(treenodes, edge_n1n2, n1a, lastL);
          }

          origL    = gridsL[cnt_n1n2 - 1];
          tailRoom = cnt_n1n2 - 1;

          while (gridsX[tailRoom] == E2x && gridsY[tailRoom] == E2y) {
            tailRoom--;
            if(tailRoom == -1)
                break;
          }
          if (tailRoom < cnt_n1n2 - 1) {
            tailRoom++;
          }

          lastL = gridsL[tailRoom];

          // updateNodeLayers(treenodes, edgeID, n2a, ntpL,nbtL,lastL);

          // (2) consider subtree2
          if (n2 >= deg && (E2x != n2x || E2y != n2y))
          // n2 is not a pin and E2!=n2, then make change to subtree2,
          // otherwise, no change to subtree2
          {
            // find the endpoints of the edge E1 is on

            n2Shift = TRUE;
            corE2   = corrEdge3D[origL][E2y][E2x];
            endpt1  = treeedges[corE2].n1;
            endpt2  = treeedges[corE2].n2;

            // find B1, B2
            if (treenodes[n2].nbr[0] == n1) {
              B1        = treenodes[n2].nbr[1];
              B2        = treenodes[n2].nbr[2];
              edge_n2B1 = treenodes[n2].edge[1];
              edge_n2B2 = treenodes[n2].edge[2];
            } else if (treenodes[n2].nbr[1] == n1) {
              B1        = treenodes[n2].nbr[0];
              B2        = treenodes[n2].nbr[2];
              edge_n2B1 = treenodes[n2].edge[0];
              edge_n2B2 = treenodes[n2].edge[2];
            } else {
              B1        = treenodes[n2].nbr[0];
              B2        = treenodes[n2].nbr[1];
              edge_n2B1 = treenodes[n2].edge[0];
              edge_n2B2 = treenodes[n2].edge[1];
            }

            if (endpt1 == n2 || endpt2 == n2) // E2 is on (n2, B1) or (n2, B2)
            {
              // if E2 is on (n2, B2), switch B1 and B2 so that E2 is always on
              // (n2, B1)
              if (endpt1 == B2 || endpt2 == B2) {
                tmpi      = B1;
                B1        = B2;
                B2        = tmpi;
                tmpi      = edge_n2B1;
                edge_n2B1 = edge_n2B2;
                edge_n2B2 = tmpi;
              }
              // printf(" type1\n");

              // update route for edge (n2, B1), (n2, B2)
              updateRouteType13D(treenodes, n2, B1, B2, E2x, E2y,
                                 treeedges, edge_n2B1, edge_n2B2);
              // newUpdateNodeLayers(treenodes, edge_n1n2,n2, lastL);

              // update position for n2
              treenodes[n2].assigned = TRUE;
            }    // if E2 is on (n2, B1) or (n2, B2)
            else // E2 is not on (n2, B1) or (n2, B2), but on (d13D, d23D)
            {
              D1        = endpt1;
              D2        = endpt2;
              edge_D1D2 = corrEdge3D[origL][E2y][E2x];
              // printf(" type2\n");

              // update route for edge (n2, d13D), (n2, d23D) and (B1, B2)
              updateRouteType23D(treenodes, n2, B1, B2, D1, D2, E2x, E2y,
                                 treeedges, edge_n2B1, edge_n2B2, edge_D1D2);
              // update position for n2
              treenodes[n2].x        = E2x;
              treenodes[n2].y        = E2y;
              treenodes[n2].assigned = TRUE;
              // update 3 edges (n2, B1)->(d13D, n2), (n2, B2)->(n2, d23D),
              // (d13D, d23D)->(B1, B2)
              edge_n2D1               = edge_n2B1;
              treeedges[edge_n2D1].n1 = D1;
              treeedges[edge_n2D1].n2 = n2;
              edge_n2D2               = edge_n2B2;
              treeedges[edge_n2D2].n1 = n2;
              treeedges[edge_n2D2].n2 = D2;
              edge_B1B2               = edge_D1D2;
              treeedges[edge_B1B2].n1 = B1;
              treeedges[edge_B1B2].n2 = B2;
              // update nbr and edge for 5 nodes n2, B1, B2, d13D, d23D
              // n1's nbr (n1, B1, B2)->(n1, d13D, d23D)
              treenodes[n2].nbr[0]  = n1;
              treenodes[n2].edge[0] = edge_n1n2;
              treenodes[n2].nbr[1]  = D1;
              treenodes[n2].edge[1] = edge_n2D1;
              treenodes[n2].nbr[2]  = D2;
              treenodes[n2].edge[2] = edge_n2D2;
              // B1's nbr n2->B2
              for (i = 0; i < 3; i++) {
                if (treenodes[B1].nbr[i] == n2) {
                  treenodes[B1].nbr[i]  = B2;
                  treenodes[B1].edge[i] = edge_B1B2;
                  break;
                }
              }
              // B2's nbr n2->B1
              for (i = 0; i < 3; i++) {
                if (treenodes[B2].nbr[i] == n2) {
                  treenodes[B2].nbr[i]  = B1;
                  treenodes[B2].edge[i] = edge_B1B2;
                  break;
                }
              }
              // D1's nbr D2->n2
              for (i = 0; i < 3; i++) {
                if (treenodes[D1].nbr[i] == D2) {
                  treenodes[D1].nbr[i]  = n2;
                  treenodes[D1].edge[i] = edge_n2D1;
                  break;
                }
              }
              // D2's nbr D1->n2
              for (i = 0; i < 3; i++) {
                if (treenodes[D2].nbr[i] == D1) {
                  treenodes[D2].nbr[i]  = n2;
                  treenodes[D2].edge[i] = edge_n2D2;
                  break;
                }
              }
            }    // else E2 is not on (n2, B1) or (n2, B2), but on (d13D, d23D)
          } else // n2 is not a pin and E2!=n2
          {
            newUpdateNodeLayers(treenodes, edge_n1n2, n2a, lastL);
          }

          newcnt_n1n2 = tailRoom - headRoom + 1;

          // update route for edge (n1, n2) and edge usage
          if (treeedges[edge_n1n2].route.type == MAZEROUTE) {
            free(treeedges[edge_n1n2].route.gridsX);
            free(treeedges[edge_n1n2].route.gridsY);
            free(treeedges[edge_n1n2].route.gridsL);
          }

          treeedges[edge_n1n2].route.gridsX =
              (short*)calloc(newcnt_n1n2, sizeof(short));
          treeedges[edge_n1n2].route.gridsY =
              (short*)calloc(newcnt_n1n2, sizeof(short));
          treeedges[edge_n1n2].route.gridsL =
              (short*)calloc(newcnt_n1n2, sizeof(short));
          treeedges[edge_n1n2].route.type     = MAZEROUTE;
          treeedges[edge_n1n2].route.routelen = newcnt_n1n2 - 1;
          treeedges[edge_n1n2].len = ADIFF(E1x, E2x) + ADIFF(E1y, E2y);

          j = headRoom;
          for (i = 0; i < newcnt_n1n2; i++) {
            treeedges[edge_n1n2].route.gridsX[i] = gridsX[j];
            treeedges[edge_n1n2].route.gridsY[i] = gridsY[j];
            treeedges[edge_n1n2].route.gridsL[i] = gridsL[j];
            j++;
          }

          // update edge usage
          for (i = headRoom; i < tailRoom; i++) {
            if (gridsL[i] == gridsL[i + 1]) {
              if (gridsX[i] == gridsX[i + 1]) // a vertical edge
              {
                min_y = min(gridsY[i], gridsY[i + 1]);
                v_edges3D[gridsL[i] * gridV + min_y * xGrid + gridsX[i]]
                    .usage += 1;
              } else /// if(gridsY[i]==gridsY[i+1])// a horizontal edge
              {
                min_x = min(gridsX[i], gridsX[i + 1]);
                h_edges3D[gridsL[i] * gridH + gridsY[i] * (xGrid - 1) + min_x]
                    .usage += 1;
              }
            }
          }

          if (n1Shift || n2Shift) {
            // re statis the node overlap
            numpoints = 0;

            for (d = 0; d < 2 * deg - 2; d++) {
              treenodes[d].topL       = -1;
              treenodes[d].botL       = numLayers;
              treenodes[d].assigned   = FALSE;
              treenodes[d].stackAlias = d;
              treenodes[d].conCNT     = 0;
              treenodes[d].hID        = BIG_INT;
              treenodes[d].lID        = BIG_INT;
              treenodes[d].status     = 0;

              if (d < deg) {
                treenodes[d].botL = treenodes[d].topL = 0;
                // treenodes[d].l = 0;
                treenodes[d].assigned = TRUE;
                treenodes[d].status   = 1;

                xcor[numpoints] = treenodes[d].x;
                ycor[numpoints] = treenodes[d].y;
                dcor[numpoints] = d;
                numpoints++;
              } else {
                redundant = FALSE;
                for (k = 0; k < numpoints; k++) {
                  if ((treenodes[d].x == xcor[k]) &&
                      (treenodes[d].y == ycor[k])) {
                    treenodes[d].stackAlias = dcor[k];

                    redundant = TRUE;
                    break;
                  }
                }
                if (!redundant) {
                  xcor[numpoints] = treenodes[d].x;
                  ycor[numpoints] = treenodes[d].y;
                  dcor[numpoints] = d;
                  numpoints++;
                }
              }
            } // numerating for nodes
            for (k = 0; k < 2 * deg - 3; k++) {

              treeedge = &(treeedges[k]);

              if (treeedge->len > 0) {

                routeLen = treeedge->route.routelen;

                n1        = treeedge->n1;
                n2        = treeedge->n2;
                gridsLtmp = treeedge->route.gridsL;

                n1a = treenodes[n1].stackAlias;

                n2a = treenodes[n2].stackAlias;

                treeedge->n1a = n1a;
                treeedge->n2a = n2a;

                connectionCNT                         = treenodes[n1a].conCNT;
                treenodes[n1a].heights[connectionCNT] = gridsLtmp[0];
                treenodes[n1a].eID[connectionCNT]     = k;
                treenodes[n1a].conCNT++;

                if (gridsLtmp[0] > treenodes[n1a].topL) {
                  treenodes[n1a].hID  = k;
                  treenodes[n1a].topL = gridsLtmp[0];
                }
                if (gridsLtmp[0] < treenodes[n1a].botL) {
                  treenodes[n1a].lID  = k;
                  treenodes[n1a].botL = gridsLtmp[0];
                }

                treenodes[n1a].assigned = TRUE;

                connectionCNT                         = treenodes[n2a].conCNT;
                treenodes[n2a].heights[connectionCNT] = gridsLtmp[routeLen];
                treenodes[n2a].eID[connectionCNT]     = k;
                treenodes[n2a].conCNT++;
                if (gridsLtmp[routeLen] > treenodes[n2a].topL) {
                  treenodes[n2a].hID  = k;
                  treenodes[n2a].topL = gridsLtmp[routeLen];
                }
                if (gridsLtmp[routeLen] < treenodes[n2a].botL) {
                  treenodes[n2a].lID  = k;
                  treenodes[n2a].botL = gridsLtmp[routeLen];
                }

                treenodes[n2a].assigned = TRUE;

              } // edge len > 0

            } // eunmerating edges

            //	printf("edge %d shifted post processing finished\n",edgeID);
          } // if shift1 and shift2
        }
      }
    }
  }

  for (i = 0; i < numLayers; i++) {
    for (j = 0; j < yGrid; j++) {
      free(directions3D[i][j]);
      free(corrEdge3D[i][j]);
      free(pr3D[i][j]);
    }
  }

  for (i = 0; i < numLayers; i++) {

    free(directions3D[i]);
    free(corrEdge3D[i]);
    free(pr3D[i]);
  }

  free(directions3D);
  free(corrEdge3D);
  free(pr3D);

  free(pop_heap23D);
  free(heap13D);
  free(heap23D);
}

void getLayerRange(TreeNode* treenodes, int edgeID, int n1, int deg) {
  int i;
  int ntpL, nbtL, nhID = 0, nlID = 0;

  ntpL = -1;
  nbtL = BIG_INT;

  if (treenodes[n1].conCNT > 1) {
    for (i = 0; i < treenodes[n1].conCNT; i++) {
      if (treenodes[n1].eID[i] != edgeID) {
        if (ntpL < treenodes[n1].heights[i]) {
          ntpL = treenodes[n1].heights[i];
          nhID = treenodes[n1].eID[i];
        }
        if (nbtL > treenodes[n1].heights[i]) {
          nbtL = treenodes[n1].heights[i];
          nlID = treenodes[n1].eID[i];
        }
      }
    }
    if (n1 < deg) {
      nbtL = 0;
    }
    treenodes[n1].topL = ntpL;
    treenodes[n1].botL = nbtL;
    treenodes[n1].hID  = nhID;
    treenodes[n1].lID  = nlID;
  } else {

    if (treenodes[n1].botL > 0) {
      printf("bottom layer acutally %d\n", treenodes[n1].botL);
    }
    treenodes[n1].topL = 0;
    treenodes[n1].botL = 0;
    treenodes[n1].hID  = BIG_INT;
    treenodes[n1].lID  = BIG_INT;
    if (n1 >= deg) {
      printf("steiner nodes only have one connection\n");
      exit(0);
    }
  }
}

#endif
=======
#ifndef _MAZE3D_H_
#define _MAZE3D_H_

#include <stdio.h>
#include <stdlib.h>
#include <math.h>
#include "DataType.h"
#include "flute.h"
#include "DataProc.h"
#include "route.h"
#include "RipUp.h"
#include <time.h>

#define PARENT(i) (i - 1) / 2
//#define PARENT(i) ((i-1)>>1)
#define LEFT(i) 2 * i + 1
#define RIGHT(i) 2 * i + 2

typedef struct {
  int x; // x position
  int y; // y position
  int l;
} Pos3D;
// non recursive version of heapify-
static void heapify3D(int** array, int heapSize, int i) {
  int l, r, smallest;
  int* tmp;
  Bool STOP = FALSE;

  tmp = array[i];
  do {

    l = LEFT(i);
    r = RIGHT(i);

    if (l < heapSize && *(array[l]) < *tmp) {
      smallest = l;
      if (r < heapSize && *(array[r]) < *(array[l]))
        smallest = r;
    } else {
      smallest = i;
      if (r < heapSize && *(array[r]) < *tmp)
        smallest = r;
    }
    if (smallest != i) {
      array[i] = array[smallest];
      i        = smallest;
    } else {
      array[i] = tmp;
      STOP     = TRUE;
    }
  } while (!STOP);
}

// build heap for an list of grid
/*static void buildHeap3D(int **array, int arrayLen)
{
    int i;

    for (i=arrayLen/2-1; i>=0; i--)
        heapify3D(array, arrayLen, i);
}*/

static void updateHeap3D(int** array, int arrayLen, int i) {

  int parent;
  int* tmpi;

  //	printf("heap being updated");
  //	fflush(stdout);

  tmpi = array[i];
  while (i > 0 && *(array[PARENT(i)]) > *tmpi) {
    parent   = PARENT(i);
    array[i] = array[parent];
    i        = parent;
  }
  array[i] = tmpi;

  //	printf("heap updated succedded");
  //	fflush(stdout);
}

// extract the entry with minimum distance from Priority queue
static void extractMin3D(int** array, int arrayLen) {

  if (arrayLen < 1)
    printf("Error: heap underflow\n");
  array[0] = array[arrayLen - 1];
  heapify3D(array, arrayLen - 1, 0);
}

void setupHeap3D(int netID, int edgeID, int* heapLen1, int* heapLen2,
                 int regionX1, int regionX2, int regionY1, int regionY2) {
  int i, j, l, d, numNodes, x1, y1, x2, y2, n1, n2, nt;
  int nbr, nbrX, nbrY, cur, edge;
  int x_grid, y_grid, l_grid, heapcnt;
  int queuehead, queuetail;
  int* heapQueue;
  //   Bool *heapVisited;
  TreeEdge* treeedges;
  TreeNode* treenodes;
  Route* route;
  // Bool **inRegion;  // the flag to check weather the node is in the enlarged
  // region for maze routing

  // inRegion = (Bool**) calloc(yGrid, sizeof(Bool*));
  // for(i=0; i<yGrid; i++)
  // inRegion[i] = (Bool*) calloc(xGrid, sizeof(Bool));

  /*	for ( l = 0; l < numLayers; l++) {
          for(i=regionY1; i<=regionY2; i++) {
              for(j=regionX1; j<=regionX2; j++) {
                  corrEdge3D[l][i][j] = BIG_INT;
              }
          }
      }*/

  // return;

  treeedges = sttrees[netID].edges;
  treenodes = sttrees[netID].nodes;
  d         = sttrees[netID].deg;

  n1 = treeedges[edgeID].n1;
  n2 = treeedges[edgeID].n2;
  x1 = treenodes[n1].x;
  y1 = treenodes[n1].y;
  x2 = treenodes[n2].x;
  y2 = treenodes[n2].y;

  if (d == 2) // 2-pin net
  {
    //		printf("2pinnet l1 %d, l2 %d\n", l1, l2);
    d13D[0][y1][x1]         = 0;
    directions3D[0][y1][x1] = ORIGIN;
    heap13D[0]              = &(d13D[0][y1][x1]);
    *heapLen1               = 1;
    d23D[0][y2][x2]         = 0;
    directions3D[0][y2][x2] = ORIGIN;
    heap23D[0]              = &(d23D[0][y2][x2]);
    *heapLen2               = 1;
  } else // net with more than 2 pins
  {
    heapQueue = (int*)calloc(MAXNETDEG, sizeof(int));

    for (i = regionY1; i <= regionY2; i++) {
      for (j = regionX1; j <= regionX2; j++) {
        inRegion[i][j] = TRUE;
      }
    }

    numNodes = 2 * d - 2;

    for (i = 0; i < numNodes; i++)
      heapVisited[i] = FALSE;

    // find all the grids on tree edges in subtree t1 (connecting to n1) and put
    // them into heap13D
    if (n1 < d) // n1 is a Pin node
    {
      //			getLayerRange(treenodes, treeedges ,n1, edgeID, &topL,
      //&botL);

      // just need to put n1 itself into heap13D
      heapcnt = 0;

      nt = treenodes[n1].stackAlias;

      for (l = treenodes[nt].botL; l <= treenodes[nt].topL; l++) {
        d13D[l][y1][x1] = 0;
        // cout << heap13D << " " << heapcnt << " " << d13D[l][y1][x1] << " " <<
        // &(d13D[l][y1][x1]) << endl;
        heap13D[heapcnt]        = &(d13D[l][y1][x1]);
        directions3D[l][y1][x1] = ORIGIN;
        heapVisited[n1]         = TRUE;
        heapcnt++;
      }
      *heapLen1 = heapcnt;

    } else // n1 is a Steiner node
    {
      heapcnt   = 0;
      queuehead = queuetail = 0;

      //			getLayerRange(treenodes, treeedges ,n1, edgeID, &topL,
      //&botL);

      nt = treenodes[n1].stackAlias;

      // add n1 into heap13D
      for (l = treenodes[nt].botL; l <= treenodes[nt].topL; l++) {
        d13D[l][y1][x1]         = 0;
        directions3D[l][y1][x1] = ORIGIN;
        heap13D[heapcnt]        = &(d13D[l][y1][x1]);
        heapVisited[n1]         = TRUE;
        heapcnt++;
      }

      // add n1 into the heapQueue
      heapQueue[queuetail] = n1;
      queuetail++;

      // loop to find all the edges in subtree t1
      while (queuetail > queuehead) {
        // get cur node from the queuehead
        cur = heapQueue[queuehead];
        queuehead++;
        heapVisited[cur] = TRUE;
        if (cur >= d) // cur node is a Steiner node
        {
          for (i = 0; i < 3; i++) {
            nbr  = treenodes[cur].nbr[i];
            edge = treenodes[cur].edge[i];
            if (nbr != n2) // not n2
            {
              if (heapVisited[nbr] == FALSE) {

                // put all the grids on the two adjacent tree edges into heap13D
                if (treeedges[edge].route.routelen > 0) // not a degraded edge
                {

                  // put nbr into heap13D if in enlarged region
                  if (inRegion[treenodes[nbr].y][treenodes[nbr].x]) {
                    nbrX = treenodes[nbr].x;
                    nbrY = treenodes[nbr].y;
                    nt   = treenodes[nbr].stackAlias;
                    for (l = treenodes[nt].botL; l <= treenodes[nt].topL; l++) {

                      d13D[l][nbrY][nbrX]         = 0;
                      directions3D[l][nbrY][nbrX] = ORIGIN;
                      heap13D[heapcnt]            = &(d13D[l][nbrY][nbrX]);
                      heapcnt++;
                      corrEdge3D[l][nbrY][nbrX] = edge;
                    }
                  }

                  // the coordinates of two end nodes of the edge

                  route = &(treeedges[edge].route);
                  if (route->type == MAZEROUTE) {
                    for (j = 1; j < route->routelen;
                         j++) // don't put edge_n1 and edge_n2 into heap13D
                    {
                      x_grid = route->gridsX[j];
                      y_grid = route->gridsY[j];
                      l_grid = route->gridsL[j];

                      if (inRegion[y_grid][x_grid]) {
                        d13D[l_grid][y_grid][x_grid] = 0;
                        heap13D[heapcnt] = &(d13D[l_grid][y_grid][x_grid]);
                        directions3D[l_grid][y_grid][x_grid] = ORIGIN;
                        heapcnt++;
                        corrEdge3D[l_grid][y_grid][x_grid] = edge;
                      }
                    }

                  } // if MAZEROUTE
                }   // if not a degraded edge (len>0)

                // add the neighbor of cur node into heapQueue
                heapQueue[queuetail] = nbr;
                queuetail++;
              }            // if the node is not heapVisited
            }              // if nbr!=n2
          }                // loop i (3 neigbors for cur node)
        }                  // if cur node is a Steiner nodes
      }                    // while heapQueue is not empty
      *heapLen1 = heapcnt; // record the length of heap13D
    }                      // else n1 is not a Pin node

    // find all the grids on subtree t2 (connect to n2) and put them into
    // heap23D find all the grids on tree edges in subtree t2 (connecting to n2)
    // and put them into heap23D
    if (n2 < d) // n2 is a Pin node
    {

      nt = treenodes[n2].stackAlias;
      //*heapLen2 = 0;
      heapcnt = 0;

      for (l = treenodes[nt].botL; l <= treenodes[nt].topL; l++) {
        // just need to put n1 itself into heap13D
        d23D[l][y2][x2]         = 0;
        directions3D[l][y2][x2] = ORIGIN;
        heap23D[heapcnt]        = &(d23D[l][y2][x2]);
        heapVisited[n2]         = TRUE;
        //*heapLen2 += 1;
        heapcnt++;
      }
      *heapLen2 = heapcnt;
    } else // n2 is a Steiner node
    {
      heapcnt   = 0;
      queuehead = queuetail = 0;

      nt = treenodes[n2].stackAlias;
      // add n2 into heap23D
      for (l = treenodes[nt].botL; l <= treenodes[nt].topL; l++) {
        d23D[l][y2][x2]         = 0;
        directions3D[l][y2][x2] = ORIGIN;
        heap23D[heapcnt]        = &(d23D[l][y2][x2]);
        heapcnt++;
      }
      heapVisited[n2] = TRUE;

      // add n2 into the heapQueue
      heapQueue[queuetail] = n2;
      queuetail++;

      // loop to find all the edges in subtree t2
      while (queuetail > queuehead) {
        // get cur node form queuehead
        cur              = heapQueue[queuehead];
        heapVisited[cur] = TRUE;
        queuehead++;

        if (cur >= d) // cur node is a Steiner node
        {
          for (i = 0; i < 3; i++) {
            nbr  = treenodes[cur].nbr[i];
            edge = treenodes[cur].edge[i];
            if (nbr != n1) // not n1
            {
              if (heapVisited[nbr] == FALSE) {
                // put all the grids on the two adjacent tree edges into heap23D
                if (treeedges[edge].route.routelen > 0) // not a degraded edge
                {

                  // put nbr into heap23D
                  if (inRegion[treenodes[nbr].y][treenodes[nbr].x]) {
                    nbrX = treenodes[nbr].x;
                    nbrY = treenodes[nbr].y;
                    nt   = treenodes[nbr].stackAlias;
                    for (l = treenodes[nt].botL; l <= treenodes[nt].topL; l++) {
                      // nbrL = treenodes[nbr].l;

                      d23D[l][nbrY][nbrX]         = 0;
                      directions3D[l][nbrY][nbrX] = ORIGIN;
                      heap23D[heapcnt]            = &(d23D[l][nbrY][nbrX]);
                      heapcnt++;
                      corrEdge3D[l][nbrY][nbrX] = edge;
                    }
                  }

                  // the coordinates of two end nodes of the edge

                  route = &(treeedges[edge].route);
                  if (route->type == MAZEROUTE) {

                    for (j = 1; j < route->routelen;
                         j++) // don't put edge_n1 and edge_n2 into heap23D
                    {
                      x_grid = route->gridsX[j];
                      y_grid = route->gridsY[j];
                      l_grid = route->gridsL[j];
                      if (inRegion[y_grid][x_grid]) {

                        d23D[l_grid][y_grid][x_grid]         = 0;
                        directions3D[l_grid][y_grid][x_grid] = ORIGIN;
                        heap23D[heapcnt] = &(d23D[l_grid][y_grid][x_grid]);
                        heapcnt++;

                        corrEdge3D[l_grid][y_grid][x_grid] = edge;
                      }
                    }

                  } // if MAZEROUTE
                }   // if the edge is not degraded (len>0)

                // add the neighbor of cur node into heapQueue
                heapQueue[queuetail] = nbr;
                queuetail++;
              }            // if the node is not heapVisited
            }              // if nbr!=n1
          }                // loop i (3 neigbors for cur node)
        }                  // if cur node is a Steiner nodes
      }                    // while heapQueue is not empty
      *heapLen2 = heapcnt; // record the length of heap23D
    }                      // else n2 is not a Pin node

    //	printf("queuetail %d, numnodes %d\n", queuetail, numNodes);
    //	fflush(stdout);
    free(heapQueue);
    //   free(heapVisited);

    //	printf("there after\n", queuetail, numNodes);
    //	fflush(stdout);

    for (i = regionY1; i <= regionY2; i++) {
      for (j = regionX1; j <= regionX2; j++) {
        inRegion[i][j] = FALSE;
      }
    }
  } // net with more than two pins

  // for(i=0; i<yGrid; i++) {
  // free(inRegion[i]);
  //}
  // free(inRegion);
}

void newUpdateNodeLayers(TreeNode* treenodes, int edgeID, int n1, int lastL) {
  int con;

  con = treenodes[n1].conCNT;

  treenodes[n1].heights[con] = lastL;
  treenodes[n1].eID[con]     = edgeID;
  treenodes[n1].conCNT++;
  if (treenodes[n1].topL < lastL) {
    treenodes[n1].topL = lastL;
    treenodes[n1].hID  = edgeID;
  }
  if (treenodes[n1].botL > lastL) {
    treenodes[n1].botL = lastL;
    treenodes[n1].lID  = edgeID;
  }
}

int copyGrids3D(TreeNode* treenodes, int n1, int n2, TreeEdge* treeedges,
                int edge_n1n2, int gridsX_n1n2[], int gridsY_n1n2[],
                int gridsL_n1n2[]) {
  int i, cnt;
  int n1x, n1y, n1l = 0;

  n1x = treenodes[n1].x;
  n1y = treenodes[n1].y;
  // n1l = treenodes[n1].l;
  // n2l = treenodes[n2].l;

  cnt = 0;
  if (treeedges[edge_n1n2].n1 == n1) // n1 is the first node of (n1, n2)
  {
    if (treeedges[edge_n1n2].route.routelen > 0) {
      for (i = 0; i <= treeedges[edge_n1n2].route.routelen; i++) {
        gridsX_n1n2[cnt] = treeedges[edge_n1n2].route.gridsX[i];
        gridsY_n1n2[cnt] = treeedges[edge_n1n2].route.gridsY[i];
        gridsL_n1n2[cnt] = treeedges[edge_n1n2].route.gridsL[i];
        cnt++;
      }
    }    // MAZEROUTE
    else // NOROUTE
    {
      fflush(stdout);
      gridsX_n1n2[cnt] = n1x;
      gridsY_n1n2[cnt] = n1y;
      gridsL_n1n2[cnt] = n1l;
      cnt++;
    }
  }    // if n1 is the first node of (n1, n2)
  else // n2 is the first node of (n1, n2)
  {
    if (treeedges[edge_n1n2].route.routelen > 0) {
      for (i = treeedges[edge_n1n2].route.routelen; i >= 0; i--) {
        gridsX_n1n2[cnt] = treeedges[edge_n1n2].route.gridsX[i];
        gridsY_n1n2[cnt] = treeedges[edge_n1n2].route.gridsY[i];
        gridsL_n1n2[cnt] = treeedges[edge_n1n2].route.gridsL[i];
        cnt++;
      }
    }    // MAZEROUTE
    else // NOROUTE
    {
      gridsX_n1n2[cnt] = n1x;
      gridsY_n1n2[cnt] = n1y;
      gridsL_n1n2[cnt] = n1l;
      cnt++;
    } // MAZEROUTE
  }

  return (cnt);
}

void updateRouteType13D(int netID, TreeNode* treenodes, int n1, int A1, int A2,
                        int E1x, int E1y, TreeEdge* treeedges, int edge_n1A1,
                        int edge_n1A2) {
  int i, l, cnt, A1x, A1y, A2x, A2y;
  int cnt_n1A1, cnt_n1A2, E1_pos1 = 0, E1_pos2 = 0;
  int gridsX_n1A1[MAXLEN], gridsY_n1A1[MAXLEN], gridsL_n1A1[MAXLEN],
      gridsX_n1A2[MAXLEN], gridsY_n1A2[MAXLEN], gridsL_n1A2[MAXLEN];

  A1x = treenodes[A1].x;
  A1y = treenodes[A1].y;
  A2x = treenodes[A2].x;
  A2y = treenodes[A2].y;

  // copy all the grids on (n1, A1) and (n2, A2) to tmp arrays, and keep the
  // grids order A1->n1->A2 copy (n1, A1)
  cnt_n1A1 = copyGrids3D(treenodes, A1, n1, treeedges, edge_n1A1, gridsX_n1A1,
                         gridsY_n1A1, gridsL_n1A1);

  // copy (n1, A2)
  cnt_n1A2 = copyGrids3D(treenodes, n1, A2, treeedges, edge_n1A2, gridsX_n1A2,
                         gridsY_n1A2, gridsL_n1A2);

  if (cnt_n1A1 == 1) {
    printf("in 3D maze routing, type 1 node shift, cnt_n1A1 is 1\n");
    exit(0);
  }

  for (i = 0; i < cnt_n1A1; i++) {
    if (gridsX_n1A1[i] == E1x && gridsY_n1A1[i] == E1y) // reach the E1
    {
      E1_pos1 = i;
      break;
    }
  }

  for (i = cnt_n1A1 - 1; i >= 0; i--) {
    if (gridsX_n1A1[i] == E1x && gridsY_n1A1[i] == E1y) // reach the E1
    {
      E1_pos2 = i;
      break;
    }
  }

  // reallocate memory for route.gridsX and route.gridsY
  if (treeedges[edge_n1A1].route.type == MAZEROUTE &&
      treeedges[edge_n1A1].route.routelen >
          0) // if originally allocated, free them first
  {
    free(treeedges[edge_n1A1].route.gridsX);
    free(treeedges[edge_n1A1].route.gridsY);
    free(treeedges[edge_n1A1].route.gridsL);
  }
  treeedges[edge_n1A1].route.gridsX =
      (short*)calloc((E1_pos1 + 1), sizeof(short));
  treeedges[edge_n1A1].route.gridsY =
      (short*)calloc((E1_pos1 + 1), sizeof(short));
  treeedges[edge_n1A1].route.gridsL =
      (short*)calloc((E1_pos1 + 1), sizeof(short));

  if (A1x <= E1x) {
    cnt = 0;
    for (i = 0; i <= E1_pos1; i++) {
      treeedges[edge_n1A1].route.gridsX[cnt] = gridsX_n1A1[i];
      treeedges[edge_n1A1].route.gridsY[cnt] = gridsY_n1A1[i];
      treeedges[edge_n1A1].route.gridsL[cnt] = gridsL_n1A1[i];
      cnt++;
    }
    treeedges[edge_n1A1].n1 = A1;
    treeedges[edge_n1A1].n2 = n1;
  } else {
    cnt = 0;
    for (i = E1_pos1; i >= 0; i--) {
      treeedges[edge_n1A1].route.gridsX[cnt] = gridsX_n1A1[i];
      treeedges[edge_n1A1].route.gridsY[cnt] = gridsY_n1A1[i];
      treeedges[edge_n1A1].route.gridsL[cnt] = gridsL_n1A1[i];
      cnt++;
    }
    treeedges[edge_n1A1].n1 = n1;
    treeedges[edge_n1A1].n2 = A1;
  }
  treeedges[edge_n1A1].len = ADIFF(A1x, E1x) + ADIFF(A1y, E1y);

  treeedges[edge_n1A1].route.type     = MAZEROUTE;
  treeedges[edge_n1A1].route.routelen = E1_pos1;

  // reallocate memory for route.gridsX and route.gridsY
  if (treeedges[edge_n1A2].route.type == MAZEROUTE &&
      treeedges[edge_n1A2].route.routelen >
          0) // if originally allocated, free them first
  {
    free(treeedges[edge_n1A2].route.gridsX);
    free(treeedges[edge_n1A2].route.gridsY);
    free(treeedges[edge_n1A2].route.gridsL);
  }

  if (cnt_n1A2 > 1) {
    treeedges[edge_n1A2].route.gridsX =
        (short*)calloc((cnt_n1A1 + cnt_n1A2 - E1_pos2 - 1 +
                        ADIFF(gridsL_n1A1[cnt_n1A1 - 1], gridsL_n1A2[0])),
                       sizeof(short));
    treeedges[edge_n1A2].route.gridsY =
        (short*)calloc((cnt_n1A1 + cnt_n1A2 - E1_pos2 - 1 +
                        ADIFF(gridsL_n1A1[cnt_n1A1 - 1], gridsL_n1A2[0])),
                       sizeof(short));
    treeedges[edge_n1A2].route.gridsL =
        (short*)calloc((cnt_n1A1 + cnt_n1A2 - E1_pos2 - 1 +
                        ADIFF(gridsL_n1A1[cnt_n1A1 - 1], gridsL_n1A2[0])),
                       sizeof(short));
  } else {
    treeedges[edge_n1A2].route.gridsX =
        (short*)calloc((cnt_n1A1 + cnt_n1A2 - E1_pos2 - 1), sizeof(short));
    treeedges[edge_n1A2].route.gridsY =
        (short*)calloc((cnt_n1A1 + cnt_n1A2 - E1_pos2 - 1), sizeof(short));
    treeedges[edge_n1A2].route.gridsL =
        (short*)calloc((cnt_n1A1 + cnt_n1A2 - E1_pos2 - 1), sizeof(short));
  }

  if (E1x <= A2x) {
    cnt = 0;
    for (i = E1_pos2; i < cnt_n1A1; i++) {
      treeedges[edge_n1A2].route.gridsX[cnt] = gridsX_n1A1[i];
      treeedges[edge_n1A2].route.gridsY[cnt] = gridsY_n1A1[i];
      treeedges[edge_n1A2].route.gridsL[cnt] = gridsL_n1A1[i];
      cnt++;
    }
    if (cnt_n1A2 > 1) {
      if (gridsL_n1A1[cnt_n1A1 - 1] > gridsL_n1A2[0]) {
        for (l = gridsL_n1A1[cnt_n1A1 - 1] - 1; l >= gridsL_n1A2[0]; l--) {
          treeedges[edge_n1A2].route.gridsX[cnt] = gridsX_n1A2[0];
          treeedges[edge_n1A2].route.gridsY[cnt] = gridsY_n1A2[0];
          treeedges[edge_n1A2].route.gridsL[cnt] = l;
          cnt++;
        }
      } else if (gridsL_n1A1[cnt_n1A1 - 1] < gridsL_n1A2[0]) {
        for (l = gridsL_n1A1[cnt_n1A1 - 1] + 1; l <= gridsL_n1A2[0]; l++) {
          treeedges[edge_n1A2].route.gridsX[cnt] = gridsX_n1A2[0];
          treeedges[edge_n1A2].route.gridsY[cnt] = gridsY_n1A2[0];
          treeedges[edge_n1A2].route.gridsL[cnt] = l;
          cnt++;
        }
      }
    }

    for (i = 1; i < cnt_n1A2; i++) // 0 is n1 again, so no repeat
    {
      treeedges[edge_n1A2].route.gridsX[cnt] = gridsX_n1A2[i];
      treeedges[edge_n1A2].route.gridsY[cnt] = gridsY_n1A2[i];
      treeedges[edge_n1A2].route.gridsL[cnt] = gridsL_n1A2[i];
      cnt++;
    }
    treeedges[edge_n1A2].n1 = n1;
    treeedges[edge_n1A2].n2 = A2;
  } else {
    cnt = 0;
    for (i = cnt_n1A2 - 1; i >= 1; i--) // 0 is n1 again, so no repeat
    {
      treeedges[edge_n1A2].route.gridsX[cnt] = gridsX_n1A2[i];
      treeedges[edge_n1A2].route.gridsY[cnt] = gridsY_n1A2[i];
      treeedges[edge_n1A2].route.gridsL[cnt] = gridsL_n1A2[i];
      cnt++;
    }

    if (cnt_n1A2 > 1) {
      if (gridsL_n1A1[cnt_n1A1 - 1] > gridsL_n1A2[0]) {
        for (l = gridsL_n1A2[0]; l < gridsL_n1A1[cnt_n1A1 - 1]; l++) {
          treeedges[edge_n1A2].route.gridsX[cnt] = gridsX_n1A2[0];
          treeedges[edge_n1A2].route.gridsY[cnt] = gridsY_n1A2[0];
          treeedges[edge_n1A2].route.gridsL[cnt] = l;
          cnt++;
        }
      } else if (gridsL_n1A1[cnt_n1A1 - 1] < gridsL_n1A2[0]) {
        for (l = gridsL_n1A2[0]; l > gridsL_n1A1[cnt_n1A1 - 1]; l--) {
          treeedges[edge_n1A2].route.gridsX[cnt] = gridsX_n1A2[0];
          treeedges[edge_n1A2].route.gridsY[cnt] = gridsY_n1A2[0];
          treeedges[edge_n1A2].route.gridsL[cnt] = l;
          cnt++;
        }
      }
    }
    for (i = cnt_n1A1 - 1; i >= E1_pos2; i--) {
      treeedges[edge_n1A2].route.gridsX[cnt] = gridsX_n1A1[i];
      treeedges[edge_n1A2].route.gridsY[cnt] = gridsY_n1A1[i];
      treeedges[edge_n1A2].route.gridsL[cnt] = gridsL_n1A1[i];
      cnt++;
    }
    treeedges[edge_n1A2].n1 = A2;
    treeedges[edge_n1A2].n2 = n1;
  }
  treeedges[edge_n1A2].route.type     = MAZEROUTE;
  treeedges[edge_n1A2].route.routelen = cnt - 1;
  treeedges[edge_n1A2].len            = ADIFF(A2x, E1x) + ADIFF(A2y, E1y);

  treenodes[n1].x = E1x;
  treenodes[n1].y = E1y;
}

void updateRouteType23D(int netID, TreeNode* treenodes, int n1, int A1, int A2,
                        int C1, int C2, int E1x, int E1y, TreeEdge* treeedges,
                        int edge_n1A1, int edge_n1A2, int edge_C1C2) {
  int i, cnt, A1x, A1y, A2x, A2y, C1x, C1y, C2x, C2y, extraLen, startIND;
  int edge_n1C1, edge_n1C2, edge_A1A2;
  int cnt_n1A1, cnt_n1A2, cnt_C1C2, E1_pos1 = 0, E1_pos2 = 0;
  int len_A1A2, len_n1C1, len_n1C2;
  int gridsX_n1A1[MAXLEN], gridsY_n1A1[MAXLEN], gridsL_n1A1[MAXLEN];
  int gridsX_n1A2[MAXLEN], gridsY_n1A2[MAXLEN], gridsL_n1A2[MAXLEN];
  int gridsX_C1C2[MAXLEN], gridsY_C1C2[MAXLEN], gridsL_C1C2[MAXLEN];

  A1x = treenodes[A1].x;
  A1y = treenodes[A1].y;
  // A1l = treenodes[A1].l;
  A2x = treenodes[A2].x;
  A2y = treenodes[A2].y;
  C1x = treenodes[C1].x;
  C1y = treenodes[C1].y;
  C2x = treenodes[C2].x;
  C2y = treenodes[C2].y;

  // printf("orig edge_n1A1 %d edge_n1A2 %d edge_C1C2
  // %d\n",edge_n1A1,edge_n1A2,edge_C1C2 );
  edge_n1C1 = edge_n1A1;
  edge_n1C2 = edge_n1A2;
  edge_A1A2 = edge_C1C2;

  // combine (n1, A1) and (n1, A2) into (A1, A2), A1 is the first node and A2 is
  // the second grids order A1->n1->A2 copy (A1, n1)
  cnt_n1A1 = copyGrids3D(treenodes, A1, n1, treeedges, edge_n1A1, gridsX_n1A1,
                         gridsY_n1A1, gridsL_n1A1);

  // copy (n1, A2)
  cnt_n1A2 = copyGrids3D(treenodes, n1, A2, treeedges, edge_n1A2, gridsX_n1A2,
                         gridsY_n1A2, gridsL_n1A2);

  // copy all the grids on (C1, C2) to gridsX_C1C2[] and gridsY_C1C2[]
  cnt_C1C2 = copyGrids3D(treenodes, C1, C2, treeedges, edge_C1C2, gridsX_C1C2,
                         gridsY_C1C2, gridsL_C1C2);

  // combine grids on original (A1, n1) and (n1, A2) to new (A1, A2)
  // allocate memory for gridsX[] and gridsY[] of edge_A1A2
  if (treeedges[edge_A1A2].route.type == MAZEROUTE) {
    free(treeedges[edge_A1A2].route.gridsX);
    free(treeedges[edge_A1A2].route.gridsY);
    free(treeedges[edge_A1A2].route.gridsL);
  }
  len_A1A2 = cnt_n1A1 + cnt_n1A2 - 1;

  if (len_A1A2 == 1) {
    treeedges[edge_A1A2].route.routelen = len_A1A2 - 1;
    treeedges[edge_A1A2].len            = ADIFF(A1x, A2x) + ADIFF(A1y, A2y);
  } else {

    extraLen = 0;
    if (cnt_n1A1 > 1 && cnt_n1A2 > 1) {
      extraLen = ADIFF(gridsL_n1A1[cnt_n1A1 - 1], gridsL_n1A2[0]);
      len_A1A2 += extraLen;
    }
    treeedges[edge_A1A2].route.gridsX = (short*)calloc(len_A1A2, sizeof(short));
    treeedges[edge_A1A2].route.gridsY = (short*)calloc(len_A1A2, sizeof(short));
    treeedges[edge_A1A2].route.gridsL = (short*)calloc(len_A1A2, sizeof(short));
    treeedges[edge_A1A2].route.routelen = len_A1A2 - 1;
    treeedges[edge_A1A2].len            = ADIFF(A1x, A2x) + ADIFF(A1y, A2y);

    cnt      = 0;
    startIND = 0;

    if (cnt_n1A1 > 1) {
      startIND = 1;
      for (i = 0; i < cnt_n1A1; i++) {
        treeedges[edge_A1A2].route.gridsX[cnt] = gridsX_n1A1[i];
        treeedges[edge_A1A2].route.gridsY[cnt] = gridsY_n1A1[i];
        treeedges[edge_A1A2].route.gridsL[cnt] = gridsL_n1A1[i];
        cnt++;
      }
    }

    if (extraLen > 0) {
      if (gridsL_n1A1[cnt_n1A1 - 1] < gridsL_n1A2[0]) {
        for (i = gridsL_n1A1[cnt_n1A1 - 1] + 1; i <= gridsL_n1A2[0]; i++) {
          treeedges[edge_A1A2].route.gridsX[cnt] = gridsX_n1A2[0];
          treeedges[edge_A1A2].route.gridsY[cnt] = gridsY_n1A2[0];
          treeedges[edge_A1A2].route.gridsL[cnt] = i;
          cnt++;
        }
      } else {
        for (i = gridsL_n1A1[cnt_n1A1 - 1] - 1; i >= gridsL_n1A2[1]; i--) {
          treeedges[edge_A1A2].route.gridsX[cnt] = gridsX_n1A2[0];
          treeedges[edge_A1A2].route.gridsY[cnt] = gridsY_n1A2[0];
          treeedges[edge_A1A2].route.gridsL[cnt] = i;
          cnt++;
        }
      }
    }

    for (i = startIND; i < cnt_n1A2; i++) // do not repeat point n1
    {
      treeedges[edge_A1A2].route.gridsX[cnt] = gridsX_n1A2[i];
      treeedges[edge_A1A2].route.gridsY[cnt] = gridsY_n1A2[i];
      treeedges[edge_A1A2].route.gridsL[cnt] = gridsL_n1A2[i];
      cnt++;
    }
  }

  if (cnt_C1C2 == 1) {
    printf("shift to 0 length edge, type2\n");
  }

  // find the index of E1 in (C1, C2)
  for (i = 0; i < cnt_C1C2; i++) {
    if (gridsX_C1C2[i] == E1x && gridsY_C1C2[i] == E1y) {
      E1_pos1 = i;
      break;
    }
  }

  for (i = cnt_C1C2 - 1; i >= 0; i--) {
    if (gridsX_C1C2[i] == E1x && gridsY_C1C2[i] == E1y) {
      E1_pos2 = i;
      break;
    }
  }

  // allocate memory for gridsX[] and gridsY[] of edge_n1C1 and edge_n1C2
  if (treeedges[edge_n1C1].route.type == MAZEROUTE &&
      treeedges[edge_n1C1].route.routelen > 0) {
    free(treeedges[edge_n1C1].route.gridsX);
    free(treeedges[edge_n1C1].route.gridsY);
    free(treeedges[edge_n1C1].route.gridsL);
  }
  len_n1C1 = E1_pos1 + 1;

  treeedges[edge_n1C1].route.gridsX   = (short*)calloc(len_n1C1, sizeof(short));
  treeedges[edge_n1C1].route.gridsY   = (short*)calloc(len_n1C1, sizeof(short));
  treeedges[edge_n1C1].route.gridsL   = (short*)calloc(len_n1C1, sizeof(short));
  treeedges[edge_n1C1].route.routelen = len_n1C1 - 1;
  treeedges[edge_n1C1].len            = ADIFF(C1x, E1x) + ADIFF(C1y, E1y);

  if (treeedges[edge_n1C2].route.type == MAZEROUTE &&
      treeedges[edge_n1C2].route.routelen > 0) {
    free(treeedges[edge_n1C2].route.gridsX);
    free(treeedges[edge_n1C2].route.gridsY);
    free(treeedges[edge_n1C2].route.gridsL);
  }
  len_n1C2 = cnt_C1C2 - E1_pos2;

  treeedges[edge_n1C2].route.gridsX   = (short*)calloc(len_n1C2, sizeof(short));
  treeedges[edge_n1C2].route.gridsY   = (short*)calloc(len_n1C2, sizeof(short));
  treeedges[edge_n1C2].route.gridsL   = (short*)calloc(len_n1C2, sizeof(short));
  treeedges[edge_n1C2].route.routelen = len_n1C2 - 1;
  treeedges[edge_n1C2].len            = ADIFF(C2x, E1x) + ADIFF(C2y, E1y);

  // split original (C1, C2) to (C1, n1) and (n1, C2)
  cnt = 0;
  for (i = 0; i <= E1_pos1; i++) {
    treeedges[edge_n1C1].route.gridsX[i] = gridsX_C1C2[i];
    treeedges[edge_n1C1].route.gridsY[i] = gridsY_C1C2[i];
    treeedges[edge_n1C1].route.gridsL[i] = gridsL_C1C2[i];
    cnt++;
  }
  /// if(cnt!=len_n1C1) {printf("len_n1C1 wrong!\n");exit(1);}

  cnt = 0;
  for (i = E1_pos2; i < cnt_C1C2; i++) {
    treeedges[edge_n1C2].route.gridsX[cnt] = gridsX_C1C2[i];
    treeedges[edge_n1C2].route.gridsY[cnt] = gridsY_C1C2[i];
    treeedges[edge_n1C2].route.gridsL[cnt] = gridsL_C1C2[i];
    cnt++;
  }
}

void mazeRouteMSMDOrder3D(int expand, int ripupTHlb, int ripupTHub) {

  short *gridsLtmp, gridsX[MAXLEN], gridsY[MAXLEN], gridsL[MAXLEN],
      tmp_gridsX[MAXLEN], tmp_gridsY[MAXLEN], tmp_gridsL[MAXLEN];
  int netID, enlarge, endIND;
  Bool* pop_heap23D;

  int i, j, k, deg, n1, n2, n1x, n1y, n2x, n2y, ymin, ymax, xmin, xmax, curX,
      curY, curL, crossX, crossY, crossL, tmpX, tmpY, tmpL, tmpi, min_x, min_y,
      *dtmp;
  int regionX1, regionX2, regionY1, regionY2, routeLen;
  int heapLen1, heapLen2, ind, ind1, tmpind, grid;
  float tmp;
  TreeEdge *treeedges, *treeedge;
  TreeNode* treenodes;

  int endpt1, endpt2, A1, A2, B1, B2, C1, C2, cnt, cnt_n1n2, remd;
  int edge_n1n2, edge_n1A1, edge_n1A2, edge_n1C1, edge_n1C2, edge_A1A2,
      edge_C1C2;
  int edge_n2B1, edge_n2B2, edge_n2D1, edge_n2D2, edge_B1B2, edge_D1D2, D1, D2;
  int E1x, E1y, E2x, E2y, range, corE1, corE2, edgeID;

  Bool Horizontal, n1Shift, n2Shift, redundant;
  int lastL, origL, headRoom, tailRoom, newcnt_n1n2, numpoints, d, n1a, n2a,
      connectionCNT;
  int origEng, orderIndex;

  directions3D = (dirctionT***)calloc(numLayers, sizeof(dirctionT**));
  corrEdge3D   = (int***)calloc(numLayers, sizeof(int**));
  pr3D         = (parent3D***)calloc(numLayers, sizeof(parent3D**));

  for (i = 0; i < numLayers; i++) {
    directions3D[i] = (dirctionT**)calloc(yGrid, sizeof(dirctionT*));
    corrEdge3D[i]   = (int**)calloc(yGrid, sizeof(int*));
    pr3D[i]         = (parent3D**)calloc(yGrid, sizeof(parent3D*));

    for (j = 0; j < yGrid; j++) {
      directions3D[i][j] = (dirctionT*)calloc(xGrid, sizeof(dirctionT));
      corrEdge3D[i][j]   = (int*)calloc(xGrid, sizeof(int));
      pr3D[i][j]         = (parent3D*)calloc(xGrid, sizeof(parent3D));
    }
  }

  pop_heap23D = (Bool*)calloc(numLayers * YRANGE * XRANGE, sizeof(Bool));

  // allocate memory for priority queue
  heap13D = (int**)calloc((yGrid * xGrid * numLayers), sizeof(int*));
  heap23D = (short**)calloc((yGrid * xGrid * numLayers), sizeof(short*));

  // cout << heap13D << endl;

  for (i = 0; i < yGrid; i++) {
    for (j = 0; j < xGrid; j++) {
      inRegion[i][j] = FALSE;
    }
  }

  range = YRANGE * XRANGE * numLayers;
  for (i = 0; i < range; i++) {
    pop_heap23D[i] = FALSE;
  }

  endIND = numValidNets * 0.9;

  for (orderIndex = 0; orderIndex < endIND; orderIndex++) {

    netID = treeOrderPV[orderIndex].treeIndex;

    // printf("netID %d\n",netID);
    // fflush(stdout);
    // if (netID == 53757)
    //{
    //	continue;
    //}

    enlarge   = expand;
    deg       = sttrees[netID].deg;
    treeedges = sttrees[netID].edges;
    treenodes = sttrees[netID].nodes;
    origEng   = enlarge;

    for (edgeID = 0; edgeID < 2 * deg - 3; edgeID++) {
      treeedge = &(treeedges[edgeID]);

      if (treeedge->len < ripupTHub && treeedge->len > ripupTHlb) {

        n1       = treeedge->n1;
        n2       = treeedge->n2;
        n1x      = treenodes[n1].x;
        n1y      = treenodes[n1].y;
        n2x      = treenodes[n2].x;
        n2y      = treenodes[n2].y;
        routeLen = treeedges[edgeID].route.routelen;

        if (n1y <= n2y) {
          ymin = n1y;
          ymax = n2y;
        } else {
          ymin = n2y;
          ymax = n1y;
        }

        if (n1x <= n2x) {
          xmin = n1x;
          xmax = n2x;
        } else {
          xmin = n2x;
          xmax = n1x;
        }

        // ripup the routing for the edge
        if (newRipup3DType3(netID, edgeID)) {
          enlarge = min(origEng, treeedge->route.routelen);

          regionX1 = max(0, xmin - enlarge);
          regionX2 = min(xGrid - 1, xmax + enlarge);
          regionY1 = max(0, ymin - enlarge);
          regionY2 = min(yGrid - 1, ymax + enlarge);

          n1Shift = FALSE;
          n2Shift = FALSE;
          n1a     = treeedge->n1a;
          n2a     = treeedge->n2a;

          // initialize pop_heap13D[] and pop_heap23D[] as FALSE (for detecting
          // the shortest path is found or not)

          for (k = 0; k < numLayers; k++) {
            for (i = regionY1; i <= regionY2; i++) {
              for (j = regionX1; j <= regionX2; j++) {
                d13D[k][i][j] = BIG_INT;
                d23D[k][i][j] = 256;
              }
            }
          }

          // setup heap13D, heap23D and initialize d13D[][] and d23D[][] for all
          // the grids on the two subtrees
          setupHeap3D(netID, edgeID, &heapLen1, &heapLen2, regionX1, regionX2,
                      regionY1, regionY2);

          // while loop to find shortest path
          ind1 = (heap13D[0] - (int*)d13D);

          for (i = 0; i < heapLen2; i++)
            pop_heap23D[(heap23D[i] - (short*)d23D)] = TRUE;

          while (pop_heap23D[ind1] ==
                 FALSE) // stop until the grid position been popped out from
                        // both heap13D and heap23D
          {
            // relax all the adjacent grids within the enlarged region for
            // source subtree
            curL = ind1 / (gridHV);
            remd = ind1 % (gridHV);
            curX = remd % XRANGE;
            curY = remd / XRANGE;

            extractMin3D(heap13D, heapLen1);
            // pop_heap13D[ind1] = TRUE;
            heapLen1--;

            if (hCapacity3D[curL]) {
              Horizontal = TRUE;
            } else {
              Horizontal = FALSE;
            }

            if (Horizontal) {

              // left
              if (curX > regionX1 && directions3D[curL][curY][curX] != EAST) {
                grid = gridHs[curL] + curY * (xGrid - 1) + curX - 1;
                tmp  = d13D[curL][curY][curX] + 1;
                if (h_edges3D[grid].usage < h_edges3D[grid].cap) {

                  tmpX = curX - 1; // the left neighbor

                  if (d13D[curL][curY][tmpX] >=
                      BIG_INT) // left neighbor not been put into heap13D
                  {
                    d13D[curL][curY][tmpX]         = tmp;
                    pr3D[curL][curY][tmpX].l       = curL;
                    pr3D[curL][curY][tmpX].x       = curX;
                    pr3D[curL][curY][tmpX].y       = curY;
                    directions3D[curL][curY][tmpX] = WEST;
                    heap13D[heapLen1]              = &(d13D[curL][curY][tmpX]);
                    heapLen1++;
                    updateHeap3D(heap13D, heapLen1, heapLen1 - 1);
                  } else if (d13D[curL][curY][tmpX] >
                             tmp) // left neighbor been put into heap13D but
                                  // needs update
                  {
                    d13D[curL][curY][tmpX]         = tmp;
                    pr3D[curL][curY][tmpX].l       = curL;
                    pr3D[curL][curY][tmpX].x       = curX;
                    pr3D[curL][curY][tmpX].y       = curY;
                    directions3D[curL][curY][tmpX] = WEST;
                    dtmp                           = &(d13D[curL][curY][tmpX]);
                    ind                            = 0;
                    while (heap13D[ind] != dtmp)
                      ind++;
                    updateHeap3D(heap13D, heapLen1, ind);
                  }
                }
              }
              // right
              if (Horizontal && curX < regionX2 &&
                  directions3D[curL][curY][curX] != WEST) {
                grid = gridHs[curL] + curY * (xGrid - 1) + curX;

                tmp  = d13D[curL][curY][curX] + 1;
                tmpX = curX + 1; // the right neighbor

                if (h_edges3D[grid].usage < h_edges3D[grid].cap) {
                  if (d13D[curL][curY][tmpX] >=
                      BIG_INT) // right neighbor not been put into heap13D
                  {
                    d13D[curL][curY][tmpX]         = tmp;
                    pr3D[curL][curY][tmpX].l       = curL;
                    pr3D[curL][curY][tmpX].x       = curX;
                    pr3D[curL][curY][tmpX].y       = curY;
                    directions3D[curL][curY][tmpX] = EAST;
                    heap13D[heapLen1]              = &(d13D[curL][curY][tmpX]);
                    heapLen1++;
                    updateHeap3D(heap13D, heapLen1, heapLen1 - 1);
                  } else if (d13D[curL][curY][tmpX] >
                             tmp) // right neighbor been put into heap13D but
                                  // needs update
                  {
                    d13D[curL][curY][tmpX]         = tmp;
                    pr3D[curL][curY][tmpX].l       = curL;
                    pr3D[curL][curY][tmpX].x       = curX;
                    pr3D[curL][curY][tmpX].y       = curY;
                    directions3D[curL][curY][tmpX] = EAST;
                    dtmp                           = &(d13D[curL][curY][tmpX]);
                    ind                            = 0;
                    while (heap13D[ind] != dtmp)
                      ind++;
                    updateHeap3D(heap13D, heapLen1, ind);
                  }
                }
              }
            } else {
              // bottom
              if (!Horizontal && curY > regionY1 &&
                  directions3D[curL][curY][curX] != SOUTH) {
                grid = gridVs[curL] + (curY - 1) * xGrid + curX;
                tmp  = d13D[curL][curY][curX] + 1;
                tmpY = curY - 1; // the bottom neighbor
                if (v_edges3D[grid].usage < v_edges3D[grid].cap) {

                  if (d13D[curL][tmpY][curX] >=
                      BIG_INT) // bottom neighbor not been put into heap13D
                  {
                    d13D[curL][tmpY][curX]         = tmp;
                    pr3D[curL][tmpY][curX].l       = curL;
                    pr3D[curL][tmpY][curX].x       = curX;
                    pr3D[curL][tmpY][curX].y       = curY;
                    directions3D[curL][tmpY][curX] = NORTH;
                    heap13D[heapLen1]              = &(d13D[curL][tmpY][curX]);
                    heapLen1++;
                    updateHeap3D(heap13D, heapLen1, heapLen1 - 1);
                  } else if (d13D[curL][tmpY][curX] >
                             tmp) // bottom neighbor been put into heap13D but
                                  // needs update
                  {
                    d13D[curL][tmpY][curX]         = tmp;
                    pr3D[curL][tmpY][curX].l       = curL;
                    pr3D[curL][tmpY][curX].x       = curX;
                    pr3D[curL][tmpY][curX].y       = curY;
                    directions3D[curL][tmpY][curX] = NORTH;
                    dtmp                           = &(d13D[curL][tmpY][curX]);
                    ind                            = 0;
                    while (heap13D[ind] != dtmp)
                      ind++;
                    updateHeap3D(heap13D, heapLen1, ind);
                  }
                }
              }
              // top
              if (!Horizontal && curY < regionY2 &&
                  directions3D[curL][curY][curX] != NORTH) {
                grid = gridVs[curL] + curY * xGrid + curX;
                tmp  = d13D[curL][curY][curX] + 1;
                tmpY = curY + 1; // the top neighbor
                if (v_edges3D[grid].usage < v_edges3D[grid].cap) {

                  if (d13D[curL][tmpY][curX] >=
                      BIG_INT) // top neighbor not been put into heap13D
                  {
                    d13D[curL][tmpY][curX]         = tmp;
                    pr3D[curL][tmpY][curX].l       = curL;
                    pr3D[curL][tmpY][curX].x       = curX;
                    pr3D[curL][tmpY][curX].y       = curY;
                    directions3D[curL][tmpY][curX] = SOUTH;
                    heap13D[heapLen1]              = &(d13D[curL][tmpY][curX]);
                    heapLen1++;
                    updateHeap3D(heap13D, heapLen1, heapLen1 - 1);
                  } else if (d13D[curL][tmpY][curX] >
                             tmp) // top neighbor been put into heap13D but
                                  // needs update
                  {
                    d13D[curL][tmpY][curX]         = tmp;
                    pr3D[curL][tmpY][curX].l       = curL;
                    pr3D[curL][tmpY][curX].x       = curX;
                    pr3D[curL][tmpY][curX].y       = curY;
                    directions3D[curL][tmpY][curX] = SOUTH;
                    dtmp                           = &(d13D[curL][tmpY][curX]);
                    ind                            = 0;
                    while (heap13D[ind] != dtmp)
                      ind++;
                    updateHeap3D(heap13D, heapLen1, ind);
                  }
                }
              }
            }

            // down
            if (curL > 0 && directions3D[curL][curY][curX] != UP) {

              tmp  = d13D[curL][curY][curX] + viacost;
              tmpL = curL - 1; // the bottom neighbor

              // printf("down, new value %f, old value
              // %f\n",tmp,d13D[tmpL][curY][curX]);
              if (d13D[tmpL][curY][curX] >=
                  BIG_INT) // bottom neighbor not been put into heap13D
              {
                d13D[tmpL][curY][curX]         = tmp;
                pr3D[tmpL][curY][curX].l       = curL;
                pr3D[tmpL][curY][curX].x       = curX;
                pr3D[tmpL][curY][curX].y       = curY;
                directions3D[tmpL][curY][curX] = DOWN;
                heap13D[heapLen1]              = &(d13D[tmpL][curY][curX]);
                heapLen1++;
                updateHeap3D(heap13D, heapLen1, heapLen1 - 1);
              } else if (d13D[tmpL][curY][curX] >
                         tmp) // bottom neighbor been put into heap13D but needs
                              // update
              {
                d13D[tmpL][curY][curX]         = tmp;
                pr3D[tmpL][curY][curX].l       = curL;
                pr3D[tmpL][curY][curX].x       = curX;
                pr3D[tmpL][curY][curX].y       = curY;
                directions3D[tmpL][curY][curX] = DOWN;
                dtmp                           = &(d13D[tmpL][curY][curX]);
                ind                            = 0;
                while (heap13D[ind] != dtmp)
                  ind++;
                updateHeap3D(heap13D, heapLen1, ind);
              }
            }

            // up
            if (curL < numLayers - 1 &&
                directions3D[curL][curY][curX] != DOWN) {

              tmp  = d13D[curL][curY][curX] + viacost;
              tmpL = curL + 1; // the bottom neighbor
              if (d13D[tmpL][curY][curX] >=
                  BIG_INT) // bottom neighbor not been put into heap13D
              {
                d13D[tmpL][curY][curX]         = tmp;
                pr3D[tmpL][curY][curX].l       = curL;
                pr3D[tmpL][curY][curX].x       = curX;
                pr3D[tmpL][curY][curX].y       = curY;
                directions3D[tmpL][curY][curX] = UP;
                heap13D[heapLen1]              = &(d13D[tmpL][curY][curX]);
                heapLen1++;
                updateHeap3D(heap13D, heapLen1, heapLen1 - 1);
              } else if (d13D[tmpL][curY][curX] >
                         tmp) // bottom neighbor been put into heap13D but needs
                              // update
              {
                d13D[tmpL][curY][curX]         = tmp;
                pr3D[tmpL][curY][curX].l       = curL;
                pr3D[tmpL][curY][curX].x       = curX;
                pr3D[tmpL][curY][curX].y       = curY;
                directions3D[tmpL][curY][curX] = UP;
                dtmp                           = &(d13D[tmpL][curY][curX]);
                ind                            = 0;
                while (heap13D[ind] != dtmp)
                  ind++;
                updateHeap3D(heap13D, heapLen1, ind);
              }
            }

            // update ind1 and ind2 for next loop
            ind1 = (heap13D[0] - (int*)d13D);
          } // while loop

          for (i = 0; i < heapLen2; i++)
            pop_heap23D[(heap23D[i] - (short*)d23D)] = FALSE;

          // get the new route for the edge and store it in gridsX[] and
          // gridsY[] temporarily

          crossL = ind1 / (gridHV);
          crossX = (ind1 % (gridHV)) % XRANGE;
          crossY = (ind1 % (gridHV)) / XRANGE;

          cnt  = 0;
          curX = crossX;
          curY = crossY;
          curL = crossL;

          if (d13D[curL][curY][curX] == 0) {
            recoverEdge(netID, edgeID);
            break;
          }
          // printf("the initial value %f LYX [%d %d
          // %d]\n",d13D[curL][curY][curX],curL, curY, curX);

          while (d13D[curL][curY][curX] != 0) // loop until reach subtree1
          {

            tmpL = pr3D[curL][curY][curX].l;
            tmpX = pr3D[curL][curY][curX].x;
            tmpY = pr3D[curL][curY][curX].y;
            curX = tmpX;
            curY = tmpY;
            curL = tmpL;
            fflush(stdout);
            tmp_gridsX[cnt] = curX;
            tmp_gridsY[cnt] = curY;
            tmp_gridsL[cnt] = curL;
            cnt++;
          }

          // printf("the end value %f\n",d13D[curL][curY][curX]);
          // reverse the grids on the path
          for (i = 0; i < cnt; i++) {
            tmpind    = cnt - 1 - i;
            gridsX[i] = tmp_gridsX[tmpind];
            gridsY[i] = tmp_gridsY[tmpind];
            gridsL[i] = tmp_gridsL[tmpind];
          }

          // add the connection point (crossX, crossY)
          gridsX[cnt] = crossX;
          gridsY[cnt] = crossY;
          gridsL[cnt] = crossL;
          cnt++;

          curX = crossX;
          curY = crossY;
          curL = crossL;

          cnt_n1n2 = cnt;

          E1x = gridsX[0];
          E1y = gridsY[0];
          E2x = gridsX[cnt_n1n2 - 1];
          E2y = gridsY[cnt_n1n2 - 1];

          headRoom = 0;
          origL    = gridsL[0];

          while (gridsX[headRoom] == E1x && gridsY[headRoom] == E1y) {
            lastL = gridsL[headRoom];
            headRoom++;
          }
          if (headRoom > 0) {
            headRoom--;
          }

          lastL = gridsL[headRoom];

          // change the tree structure according to the new routing for the tree
          // edge find E1 and E2, and the endpoints of the edges they are on

          edge_n1n2 = edgeID;
          // (1) consider subtree1
          if (n1 >= deg && (E1x != n1x || E1y != n1y))
          // n1 is not a pin and E1!=n1, then make change to subtree1,
          // otherwise, no change to subtree1
          {
            n1Shift = TRUE;
            corE1   = corrEdge3D[origL][E1y][E1x];

            endpt1 = treeedges[corE1].n1;
            endpt2 = treeedges[corE1].n2;

            // find A1, A2 and edge_n1A1, edge_n1A2
            if (treenodes[n1].nbr[0] == n2) {
              A1        = treenodes[n1].nbr[1];
              A2        = treenodes[n1].nbr[2];
              edge_n1A1 = treenodes[n1].edge[1];
              edge_n1A2 = treenodes[n1].edge[2];
            } else if (treenodes[n1].nbr[1] == n2) {
              A1        = treenodes[n1].nbr[0];
              A2        = treenodes[n1].nbr[2];
              edge_n1A1 = treenodes[n1].edge[0];
              edge_n1A2 = treenodes[n1].edge[2];
            } else {
              A1        = treenodes[n1].nbr[0];
              A2        = treenodes[n1].nbr[1];
              edge_n1A1 = treenodes[n1].edge[0];
              edge_n1A2 = treenodes[n1].edge[1];
            }

            if (endpt1 == n1 || endpt2 == n1) // E1 is on (n1, A1) or (n1, A2)
            {
              // if E1 is on (n1, A2), switch A1 and A2 so that E1 is always on
              // (n1, A1)
              if (endpt1 == A2 || endpt2 == A2) {
                tmpi      = A1;
                A1        = A2;
                A2        = tmpi;
                tmpi      = edge_n1A1;
                edge_n1A1 = edge_n1A2;
                edge_n1A2 = tmpi;
              }

              // update route for edge (n1, A1), (n1, A2)
              updateRouteType13D(netID, treenodes, n1, A1, A2, E1x, E1y,
                                 treeedges, edge_n1A1, edge_n1A2);
              // newUpdateNodeLayers(treenodes, edge_n1n2,n1, lastL);

              // update position for n1

              // treenodes[n1].l = E1l;
              treenodes[n1].assigned = TRUE;
            }    // if E1 is on (n1, A1) or (n1, A2)
            else // E1 is not on (n1, A1) or (n1, A2), but on (C1, C2)
            {
              C1        = endpt1;
              C2        = endpt2;
              edge_C1C2 = corrEdge3D[origL][E1y][E1x];

              // update route for edge (n1, C1), (n1, C2) and (A1, A2)
              updateRouteType23D(netID, treenodes, n1, A1, A2, C1, C2, E1x, E1y,
                                 treeedges, edge_n1A1, edge_n1A2, edge_C1C2);
              // update position for n1
              treenodes[n1].x        = E1x;
              treenodes[n1].y        = E1y;
              treenodes[n1].assigned = TRUE;
              // update 3 edges (n1, A1)->(C1, n1), (n1, A2)->(n1, C2), (C1,
              // C2)->(A1, A2)
              edge_n1C1               = edge_n1A1;
              treeedges[edge_n1C1].n1 = C1;
              treeedges[edge_n1C1].n2 = n1;
              edge_n1C2               = edge_n1A2;
              treeedges[edge_n1C2].n1 = n1;
              treeedges[edge_n1C2].n2 = C2;
              edge_A1A2               = edge_C1C2;
              treeedges[edge_A1A2].n1 = A1;
              treeedges[edge_A1A2].n2 = A2;
              // update nbr and edge for 5 nodes n1, A1, A2, C1, C2
              // n1's nbr (n2, A1, A2)->(n2, C1, C2)
              treenodes[n1].nbr[0]  = n2;
              treenodes[n1].edge[0] = edge_n1n2;
              treenodes[n1].nbr[1]  = C1;
              treenodes[n1].edge[1] = edge_n1C1;
              treenodes[n1].nbr[2]  = C2;
              treenodes[n1].edge[2] = edge_n1C2;
              // A1's nbr n1->A2
              for (i = 0; i < 3; i++) {
                if (treenodes[A1].nbr[i] == n1) {
                  treenodes[A1].nbr[i]  = A2;
                  treenodes[A1].edge[i] = edge_A1A2;
                  break;
                }
              }
              // A2's nbr n1->A1
              for (i = 0; i < 3; i++) {
                if (treenodes[A2].nbr[i] == n1) {
                  treenodes[A2].nbr[i]  = A1;
                  treenodes[A2].edge[i] = edge_A1A2;
                  break;
                }
              }
              // C1's nbr C2->n1
              for (i = 0; i < 3; i++) {
                if (treenodes[C1].nbr[i] == C2) {
                  treenodes[C1].nbr[i]  = n1;
                  treenodes[C1].edge[i] = edge_n1C1;
                  break;
                }
              }
              // C2's nbr C1->n1
              for (i = 0; i < 3; i++) {
                if (treenodes[C2].nbr[i] == C1) {
                  treenodes[C2].nbr[i]  = n1;
                  treenodes[C2].edge[i] = edge_n1C2;
                  break;
                }
              }
            } // else E1 is not on (n1, A1) or (n1, A2), but on (C1, C2)
          }   // n1 is not a pin and E1!=n1
          else {
            newUpdateNodeLayers(treenodes, edge_n1n2, n1a, lastL);
          }

          origL    = gridsL[cnt_n1n2 - 1];
          tailRoom = cnt_n1n2 - 1;

          while (gridsX[tailRoom] == E2x && gridsY[tailRoom] == E2y) {
            tailRoom--;
          }
          if (tailRoom < cnt_n1n2 - 1) {
            tailRoom++;
          }

          lastL = gridsL[tailRoom];

          // updateNodeLayers(treenodes, edgeID, n2a, ntpL,nbtL,lastL);

          // (2) consider subtree2
          if (n2 >= deg && (E2x != n2x || E2y != n2y))
          // n2 is not a pin and E2!=n2, then make change to subtree2,
          // otherwise, no change to subtree2
          {
            // find the endpoints of the edge E1 is on

            n2Shift = TRUE;
            corE2   = corrEdge3D[origL][E2y][E2x];
            endpt1  = treeedges[corE2].n1;
            endpt2  = treeedges[corE2].n2;

            // find B1, B2
            if (treenodes[n2].nbr[0] == n1) {
              B1        = treenodes[n2].nbr[1];
              B2        = treenodes[n2].nbr[2];
              edge_n2B1 = treenodes[n2].edge[1];
              edge_n2B2 = treenodes[n2].edge[2];
            } else if (treenodes[n2].nbr[1] == n1) {
              B1        = treenodes[n2].nbr[0];
              B2        = treenodes[n2].nbr[2];
              edge_n2B1 = treenodes[n2].edge[0];
              edge_n2B2 = treenodes[n2].edge[2];
            } else {
              B1        = treenodes[n2].nbr[0];
              B2        = treenodes[n2].nbr[1];
              edge_n2B1 = treenodes[n2].edge[0];
              edge_n2B2 = treenodes[n2].edge[1];
            }

            if (endpt1 == n2 || endpt2 == n2) // E2 is on (n2, B1) or (n2, B2)
            {
              // if E2 is on (n2, B2), switch B1 and B2 so that E2 is always on
              // (n2, B1)
              if (endpt1 == B2 || endpt2 == B2) {
                tmpi      = B1;
                B1        = B2;
                B2        = tmpi;
                tmpi      = edge_n2B1;
                edge_n2B1 = edge_n2B2;
                edge_n2B2 = tmpi;
              }
              // printf(" type1\n");

              // update route for edge (n2, B1), (n2, B2)
              updateRouteType13D(netID, treenodes, n2, B1, B2, E2x, E2y,
                                 treeedges, edge_n2B1, edge_n2B2);
              // newUpdateNodeLayers(treenodes, edge_n1n2,n2, lastL);

              // update position for n2
              treenodes[n2].assigned = TRUE;
            }    // if E2 is on (n2, B1) or (n2, B2)
            else // E2 is not on (n2, B1) or (n2, B2), but on (d13D, d23D)
            {
              D1        = endpt1;
              D2        = endpt2;
              edge_D1D2 = corrEdge3D[origL][E2y][E2x];
              // printf(" type2\n");

              // update route for edge (n2, d13D), (n2, d23D) and (B1, B2)
              updateRouteType23D(netID, treenodes, n2, B1, B2, D1, D2, E2x, E2y,
                                 treeedges, edge_n2B1, edge_n2B2, edge_D1D2);
              // update position for n2
              treenodes[n2].x        = E2x;
              treenodes[n2].y        = E2y;
              treenodes[n2].assigned = TRUE;
              // update 3 edges (n2, B1)->(d13D, n2), (n2, B2)->(n2, d23D),
              // (d13D, d23D)->(B1, B2)
              edge_n2D1               = edge_n2B1;
              treeedges[edge_n2D1].n1 = D1;
              treeedges[edge_n2D1].n2 = n2;
              edge_n2D2               = edge_n2B2;
              treeedges[edge_n2D2].n1 = n2;
              treeedges[edge_n2D2].n2 = D2;
              edge_B1B2               = edge_D1D2;
              treeedges[edge_B1B2].n1 = B1;
              treeedges[edge_B1B2].n2 = B2;
              // update nbr and edge for 5 nodes n2, B1, B2, d13D, d23D
              // n1's nbr (n1, B1, B2)->(n1, d13D, d23D)
              treenodes[n2].nbr[0]  = n1;
              treenodes[n2].edge[0] = edge_n1n2;
              treenodes[n2].nbr[1]  = D1;
              treenodes[n2].edge[1] = edge_n2D1;
              treenodes[n2].nbr[2]  = D2;
              treenodes[n2].edge[2] = edge_n2D2;
              // B1's nbr n2->B2
              for (i = 0; i < 3; i++) {
                if (treenodes[B1].nbr[i] == n2) {
                  treenodes[B1].nbr[i]  = B2;
                  treenodes[B1].edge[i] = edge_B1B2;
                  break;
                }
              }
              // B2's nbr n2->B1
              for (i = 0; i < 3; i++) {
                if (treenodes[B2].nbr[i] == n2) {
                  treenodes[B2].nbr[i]  = B1;
                  treenodes[B2].edge[i] = edge_B1B2;
                  break;
                }
              }
              // D1's nbr D2->n2
              for (i = 0; i < 3; i++) {
                if (treenodes[D1].nbr[i] == D2) {
                  treenodes[D1].nbr[i]  = n2;
                  treenodes[D1].edge[i] = edge_n2D1;
                  break;
                }
              }
              // D2's nbr D1->n2
              for (i = 0; i < 3; i++) {
                if (treenodes[D2].nbr[i] == D1) {
                  treenodes[D2].nbr[i]  = n2;
                  treenodes[D2].edge[i] = edge_n2D2;
                  break;
                }
              }
            }    // else E2 is not on (n2, B1) or (n2, B2), but on (d13D, d23D)
          } else // n2 is not a pin and E2!=n2
          {
            newUpdateNodeLayers(treenodes, edge_n1n2, n2a, lastL);
          }

          newcnt_n1n2 = tailRoom - headRoom + 1;

          // update route for edge (n1, n2) and edge usage
          if (treeedges[edge_n1n2].route.type == MAZEROUTE) {
            free(treeedges[edge_n1n2].route.gridsX);
            free(treeedges[edge_n1n2].route.gridsY);
            free(treeedges[edge_n1n2].route.gridsL);
          }

          treeedges[edge_n1n2].route.gridsX =
              (short*)calloc(newcnt_n1n2, sizeof(short));
          treeedges[edge_n1n2].route.gridsY =
              (short*)calloc(newcnt_n1n2, sizeof(short));
          treeedges[edge_n1n2].route.gridsL =
              (short*)calloc(newcnt_n1n2, sizeof(short));
          treeedges[edge_n1n2].route.type     = MAZEROUTE;
          treeedges[edge_n1n2].route.routelen = newcnt_n1n2 - 1;
          treeedges[edge_n1n2].len = ADIFF(E1x, E2x) + ADIFF(E1y, E2y);

          j = headRoom;
          for (i = 0; i < newcnt_n1n2; i++) {
            treeedges[edge_n1n2].route.gridsX[i] = gridsX[j];
            treeedges[edge_n1n2].route.gridsY[i] = gridsY[j];
            treeedges[edge_n1n2].route.gridsL[i] = gridsL[j];
            j++;
          }

          // update edge usage
          for (i = headRoom; i < tailRoom; i++) {
            if (gridsL[i] == gridsL[i + 1]) {
              if (gridsX[i] == gridsX[i + 1]) // a vertical edge
              {
                min_y = min(gridsY[i], gridsY[i + 1]);
                v_edges3D[gridsL[i] * gridV + min_y * xGrid + gridsX[i]]
                    .usage += 1;
              } else /// if(gridsY[i]==gridsY[i+1])// a horizontal edge
              {
                min_x = min(gridsX[i], gridsX[i + 1]);
                h_edges3D[gridsL[i] * gridH + gridsY[i] * (xGrid - 1) + min_x]
                    .usage += 1;
              }
            }
          }

          if (n1Shift || n2Shift) {
            // re statis the node overlap
            numpoints = 0;

            for (d = 0; d < 2 * deg - 2; d++) {
              treenodes[d].topL       = -1;
              treenodes[d].botL       = numLayers;
              treenodes[d].assigned   = FALSE;
              treenodes[d].stackAlias = d;
              treenodes[d].conCNT     = 0;
              treenodes[d].hID        = BIG_INT;
              treenodes[d].lID        = BIG_INT;
              treenodes[d].status     = 0;

              if (d < deg) {
                treenodes[d].botL = treenodes[d].topL = 0;
                // treenodes[d].l = 0;
                treenodes[d].assigned = TRUE;
                treenodes[d].status   = 1;

                xcor[numpoints] = treenodes[d].x;
                ycor[numpoints] = treenodes[d].y;
                dcor[numpoints] = d;
                numpoints++;
              } else {
                redundant = FALSE;
                for (k = 0; k < numpoints; k++) {
                  if ((treenodes[d].x == xcor[k]) &&
                      (treenodes[d].y == ycor[k])) {
                    treenodes[d].stackAlias = dcor[k];

                    redundant = TRUE;
                    break;
                  }
                }
                if (!redundant) {
                  xcor[numpoints] = treenodes[d].x;
                  ycor[numpoints] = treenodes[d].y;
                  dcor[numpoints] = d;
                  numpoints++;
                }
              }
            } // numerating for nodes
            for (k = 0; k < 2 * deg - 3; k++) {

              treeedge = &(treeedges[k]);

              if (treeedge->len > 0) {

                routeLen = treeedge->route.routelen;

                n1        = treeedge->n1;
                n2        = treeedge->n2;
                gridsLtmp = treeedge->route.gridsL;

                n1a = treenodes[n1].stackAlias;

                n2a = treenodes[n2].stackAlias;

                treeedge->n1a = n1a;
                treeedge->n2a = n2a;

                connectionCNT                         = treenodes[n1a].conCNT;
                treenodes[n1a].heights[connectionCNT] = gridsLtmp[0];
                treenodes[n1a].eID[connectionCNT]     = k;
                treenodes[n1a].conCNT++;

                if (gridsLtmp[0] > treenodes[n1a].topL) {
                  treenodes[n1a].hID  = k;
                  treenodes[n1a].topL = gridsLtmp[0];
                }
                if (gridsLtmp[0] < treenodes[n1a].botL) {
                  treenodes[n1a].lID  = k;
                  treenodes[n1a].botL = gridsLtmp[0];
                }

                treenodes[n1a].assigned = TRUE;

                connectionCNT                         = treenodes[n2a].conCNT;
                treenodes[n2a].heights[connectionCNT] = gridsLtmp[routeLen];
                treenodes[n2a].eID[connectionCNT]     = k;
                treenodes[n2a].conCNT++;
                if (gridsLtmp[routeLen] > treenodes[n2a].topL) {
                  treenodes[n2a].hID  = k;
                  treenodes[n2a].topL = gridsLtmp[routeLen];
                }
                if (gridsLtmp[routeLen] < treenodes[n2a].botL) {
                  treenodes[n2a].lID  = k;
                  treenodes[n2a].botL = gridsLtmp[routeLen];
                }

                treenodes[n2a].assigned = TRUE;

              } // edge len > 0

            } // eunmerating edges

            //	printf("edge %d shifted post processing finished\n",edgeID);
          } // if shift1 and shift2
        }
      }
    }
  }

  for (i = 0; i < numLayers; i++) {
    for (j = 0; j < yGrid; j++) {
      free(directions3D[i][j]);
      free(corrEdge3D[i][j]);
      free(pr3D[i][j]);
    }
  }

  for (i = 0; i < numLayers; i++) {

    free(directions3D[i]);
    free(corrEdge3D[i]);
    free(pr3D[i]);
  }

  free(directions3D);
  free(corrEdge3D);
  free(pr3D);

  free(pop_heap23D);
  free(heap13D);
  free(heap23D);
}

void getLayerRange(TreeNode* treenodes, int edgeID, int n1, int deg) {
  int i;
  int ntpL, nbtL, nhID = 0, nlID = 0;

  ntpL = -1;
  nbtL = BIG_INT;

  if (treenodes[n1].conCNT > 1) {
    for (i = 0; i < treenodes[n1].conCNT; i++) {
      if (treenodes[n1].eID[i] != edgeID) {
        if (ntpL < treenodes[n1].heights[i]) {
          ntpL = treenodes[n1].heights[i];
          nhID = treenodes[n1].eID[i];
        }
        if (nbtL > treenodes[n1].heights[i]) {
          nbtL = treenodes[n1].heights[i];
          nlID = treenodes[n1].eID[i];
        }
      }
    }
    if (n1 < deg) {
      nbtL = 0;
    }
    treenodes[n1].topL = ntpL;
    treenodes[n1].botL = nbtL;
    treenodes[n1].hID  = nhID;
    treenodes[n1].lID  = nlID;
  } else {

    if (treenodes[n1].botL > 0) {
      printf("bottom layer acutally %d\n", treenodes[n1].botL);
    }
    treenodes[n1].topL = 0;
    treenodes[n1].botL = 0;
    treenodes[n1].hID  = BIG_INT;
    treenodes[n1].lID  = BIG_INT;
    if (n1 >= deg) {
      printf("steiner nodes only have one connection\n");
      exit(0);
    }
  }
}

#endif
>>>>>>> c8d644c5
<|MERGE_RESOLUTION|>--- conflicted
+++ resolved
@@ -1,4 +1,3 @@
-<<<<<<< HEAD
 #ifndef _MAZE3D_H_
 #define _MAZE3D_H_
 
@@ -419,9 +418,8 @@
   }
 }
 
-int copyGrids3D(TreeNode* treenodes, int n1, TreeEdge* treeedges,
-                int edge_n1n2, int gridsX_n1n2[], int gridsY_n1n2[],
-                int gridsL_n1n2[]) {
+int copyGrids3D(TreeNode* treenodes, int n1, TreeEdge* treeedges, int edge_n1n2,
+                int gridsX_n1n2[], int gridsY_n1n2[], int gridsL_n1n2[]) {
   int i, cnt;
   int n1x, n1y, n1l = 0;
 
@@ -472,8 +470,8 @@
   return (cnt);
 }
 
-void updateRouteType13D(TreeNode* treenodes, int n1, int A1, int A2,
-                        int E1x, int E1y, TreeEdge* treeedges, int edge_n1A1,
+void updateRouteType13D(TreeNode* treenodes, int n1, int A1, int A2, int E1x,
+                        int E1y, TreeEdge* treeedges, int edge_n1A1,
                         int edge_n1A2) {
   int i, l, cnt, A1x, A1y, A2x, A2y;
   int cnt_n1A1, cnt_n1A2, E1_pos1 = 0, E1_pos2 = 0;
@@ -668,8 +666,8 @@
   treenodes[n1].y = E1y;
 }
 
-void updateRouteType23D(TreeNode* treenodes, int n1, int A1, int A2,
-                        int C1, int C2, int E1x, int E1y, TreeEdge* treeedges,
+void updateRouteType23D(TreeNode* treenodes, int n1, int A1, int A2, int C1,
+                        int C2, int E1x, int E1y, TreeEdge* treeedges,
                         int edge_n1A1, int edge_n1A2, int edge_C1C2) {
   int i, cnt, A1x, A1y, A2x, A2y, C1x, C1y, C2x, C2y, extraLen, startIND;
   int edge_n1C1, edge_n1C2, edge_A1A2;
@@ -1356,8 +1354,8 @@
               }
 
               // update route for edge (n1, A1), (n1, A2)
-              updateRouteType13D(treenodes, n1, A1, A2, E1x, E1y,
-                                 treeedges, edge_n1A1, edge_n1A2);
+              updateRouteType13D(treenodes, n1, A1, A2, E1x, E1y, treeedges,
+                                 edge_n1A1, edge_n1A2);
               // newUpdateNodeLayers(treenodes, edge_n1n2,n1, lastL);
 
               // update position for n1
@@ -1440,8 +1438,8 @@
 
           while (gridsX[tailRoom] == E2x && gridsY[tailRoom] == E2y) {
             tailRoom--;
-            if(tailRoom == -1)
-                break;
+            if (tailRoom == -1)
+              break;
           }
           if (tailRoom < cnt_n1n2 - 1) {
             tailRoom++;
@@ -1496,8 +1494,8 @@
               // printf(" type1\n");
 
               // update route for edge (n2, B1), (n2, B2)
-              updateRouteType13D(treenodes, n2, B1, B2, E2x, E2y,
-                                 treeedges, edge_n2B1, edge_n2B2);
+              updateRouteType13D(treenodes, n2, B1, B2, E2x, E2y, treeedges,
+                                 edge_n2B1, edge_n2B2);
               // newUpdateNodeLayers(treenodes, edge_n1n2,n2, lastL);
 
               // update position for n2
@@ -1789,1795 +1787,4 @@
   }
 }
 
-#endif
-=======
-#ifndef _MAZE3D_H_
-#define _MAZE3D_H_
-
-#include <stdio.h>
-#include <stdlib.h>
-#include <math.h>
-#include "DataType.h"
-#include "flute.h"
-#include "DataProc.h"
-#include "route.h"
-#include "RipUp.h"
-#include <time.h>
-
-#define PARENT(i) (i - 1) / 2
-//#define PARENT(i) ((i-1)>>1)
-#define LEFT(i) 2 * i + 1
-#define RIGHT(i) 2 * i + 2
-
-typedef struct {
-  int x; // x position
-  int y; // y position
-  int l;
-} Pos3D;
-// non recursive version of heapify-
-static void heapify3D(int** array, int heapSize, int i) {
-  int l, r, smallest;
-  int* tmp;
-  Bool STOP = FALSE;
-
-  tmp = array[i];
-  do {
-
-    l = LEFT(i);
-    r = RIGHT(i);
-
-    if (l < heapSize && *(array[l]) < *tmp) {
-      smallest = l;
-      if (r < heapSize && *(array[r]) < *(array[l]))
-        smallest = r;
-    } else {
-      smallest = i;
-      if (r < heapSize && *(array[r]) < *tmp)
-        smallest = r;
-    }
-    if (smallest != i) {
-      array[i] = array[smallest];
-      i        = smallest;
-    } else {
-      array[i] = tmp;
-      STOP     = TRUE;
-    }
-  } while (!STOP);
-}
-
-// build heap for an list of grid
-/*static void buildHeap3D(int **array, int arrayLen)
-{
-    int i;
-
-    for (i=arrayLen/2-1; i>=0; i--)
-        heapify3D(array, arrayLen, i);
-}*/
-
-static void updateHeap3D(int** array, int arrayLen, int i) {
-
-  int parent;
-  int* tmpi;
-
-  //	printf("heap being updated");
-  //	fflush(stdout);
-
-  tmpi = array[i];
-  while (i > 0 && *(array[PARENT(i)]) > *tmpi) {
-    parent   = PARENT(i);
-    array[i] = array[parent];
-    i        = parent;
-  }
-  array[i] = tmpi;
-
-  //	printf("heap updated succedded");
-  //	fflush(stdout);
-}
-
-// extract the entry with minimum distance from Priority queue
-static void extractMin3D(int** array, int arrayLen) {
-
-  if (arrayLen < 1)
-    printf("Error: heap underflow\n");
-  array[0] = array[arrayLen - 1];
-  heapify3D(array, arrayLen - 1, 0);
-}
-
-void setupHeap3D(int netID, int edgeID, int* heapLen1, int* heapLen2,
-                 int regionX1, int regionX2, int regionY1, int regionY2) {
-  int i, j, l, d, numNodes, x1, y1, x2, y2, n1, n2, nt;
-  int nbr, nbrX, nbrY, cur, edge;
-  int x_grid, y_grid, l_grid, heapcnt;
-  int queuehead, queuetail;
-  int* heapQueue;
-  //   Bool *heapVisited;
-  TreeEdge* treeedges;
-  TreeNode* treenodes;
-  Route* route;
-  // Bool **inRegion;  // the flag to check weather the node is in the enlarged
-  // region for maze routing
-
-  // inRegion = (Bool**) calloc(yGrid, sizeof(Bool*));
-  // for(i=0; i<yGrid; i++)
-  // inRegion[i] = (Bool*) calloc(xGrid, sizeof(Bool));
-
-  /*	for ( l = 0; l < numLayers; l++) {
-          for(i=regionY1; i<=regionY2; i++) {
-              for(j=regionX1; j<=regionX2; j++) {
-                  corrEdge3D[l][i][j] = BIG_INT;
-              }
-          }
-      }*/
-
-  // return;
-
-  treeedges = sttrees[netID].edges;
-  treenodes = sttrees[netID].nodes;
-  d         = sttrees[netID].deg;
-
-  n1 = treeedges[edgeID].n1;
-  n2 = treeedges[edgeID].n2;
-  x1 = treenodes[n1].x;
-  y1 = treenodes[n1].y;
-  x2 = treenodes[n2].x;
-  y2 = treenodes[n2].y;
-
-  if (d == 2) // 2-pin net
-  {
-    //		printf("2pinnet l1 %d, l2 %d\n", l1, l2);
-    d13D[0][y1][x1]         = 0;
-    directions3D[0][y1][x1] = ORIGIN;
-    heap13D[0]              = &(d13D[0][y1][x1]);
-    *heapLen1               = 1;
-    d23D[0][y2][x2]         = 0;
-    directions3D[0][y2][x2] = ORIGIN;
-    heap23D[0]              = &(d23D[0][y2][x2]);
-    *heapLen2               = 1;
-  } else // net with more than 2 pins
-  {
-    heapQueue = (int*)calloc(MAXNETDEG, sizeof(int));
-
-    for (i = regionY1; i <= regionY2; i++) {
-      for (j = regionX1; j <= regionX2; j++) {
-        inRegion[i][j] = TRUE;
-      }
-    }
-
-    numNodes = 2 * d - 2;
-
-    for (i = 0; i < numNodes; i++)
-      heapVisited[i] = FALSE;
-
-    // find all the grids on tree edges in subtree t1 (connecting to n1) and put
-    // them into heap13D
-    if (n1 < d) // n1 is a Pin node
-    {
-      //			getLayerRange(treenodes, treeedges ,n1, edgeID, &topL,
-      //&botL);
-
-      // just need to put n1 itself into heap13D
-      heapcnt = 0;
-
-      nt = treenodes[n1].stackAlias;
-
-      for (l = treenodes[nt].botL; l <= treenodes[nt].topL; l++) {
-        d13D[l][y1][x1] = 0;
-        // cout << heap13D << " " << heapcnt << " " << d13D[l][y1][x1] << " " <<
-        // &(d13D[l][y1][x1]) << endl;
-        heap13D[heapcnt]        = &(d13D[l][y1][x1]);
-        directions3D[l][y1][x1] = ORIGIN;
-        heapVisited[n1]         = TRUE;
-        heapcnt++;
-      }
-      *heapLen1 = heapcnt;
-
-    } else // n1 is a Steiner node
-    {
-      heapcnt   = 0;
-      queuehead = queuetail = 0;
-
-      //			getLayerRange(treenodes, treeedges ,n1, edgeID, &topL,
-      //&botL);
-
-      nt = treenodes[n1].stackAlias;
-
-      // add n1 into heap13D
-      for (l = treenodes[nt].botL; l <= treenodes[nt].topL; l++) {
-        d13D[l][y1][x1]         = 0;
-        directions3D[l][y1][x1] = ORIGIN;
-        heap13D[heapcnt]        = &(d13D[l][y1][x1]);
-        heapVisited[n1]         = TRUE;
-        heapcnt++;
-      }
-
-      // add n1 into the heapQueue
-      heapQueue[queuetail] = n1;
-      queuetail++;
-
-      // loop to find all the edges in subtree t1
-      while (queuetail > queuehead) {
-        // get cur node from the queuehead
-        cur = heapQueue[queuehead];
-        queuehead++;
-        heapVisited[cur] = TRUE;
-        if (cur >= d) // cur node is a Steiner node
-        {
-          for (i = 0; i < 3; i++) {
-            nbr  = treenodes[cur].nbr[i];
-            edge = treenodes[cur].edge[i];
-            if (nbr != n2) // not n2
-            {
-              if (heapVisited[nbr] == FALSE) {
-
-                // put all the grids on the two adjacent tree edges into heap13D
-                if (treeedges[edge].route.routelen > 0) // not a degraded edge
-                {
-
-                  // put nbr into heap13D if in enlarged region
-                  if (inRegion[treenodes[nbr].y][treenodes[nbr].x]) {
-                    nbrX = treenodes[nbr].x;
-                    nbrY = treenodes[nbr].y;
-                    nt   = treenodes[nbr].stackAlias;
-                    for (l = treenodes[nt].botL; l <= treenodes[nt].topL; l++) {
-
-                      d13D[l][nbrY][nbrX]         = 0;
-                      directions3D[l][nbrY][nbrX] = ORIGIN;
-                      heap13D[heapcnt]            = &(d13D[l][nbrY][nbrX]);
-                      heapcnt++;
-                      corrEdge3D[l][nbrY][nbrX] = edge;
-                    }
-                  }
-
-                  // the coordinates of two end nodes of the edge
-
-                  route = &(treeedges[edge].route);
-                  if (route->type == MAZEROUTE) {
-                    for (j = 1; j < route->routelen;
-                         j++) // don't put edge_n1 and edge_n2 into heap13D
-                    {
-                      x_grid = route->gridsX[j];
-                      y_grid = route->gridsY[j];
-                      l_grid = route->gridsL[j];
-
-                      if (inRegion[y_grid][x_grid]) {
-                        d13D[l_grid][y_grid][x_grid] = 0;
-                        heap13D[heapcnt] = &(d13D[l_grid][y_grid][x_grid]);
-                        directions3D[l_grid][y_grid][x_grid] = ORIGIN;
-                        heapcnt++;
-                        corrEdge3D[l_grid][y_grid][x_grid] = edge;
-                      }
-                    }
-
-                  } // if MAZEROUTE
-                }   // if not a degraded edge (len>0)
-
-                // add the neighbor of cur node into heapQueue
-                heapQueue[queuetail] = nbr;
-                queuetail++;
-              }            // if the node is not heapVisited
-            }              // if nbr!=n2
-          }                // loop i (3 neigbors for cur node)
-        }                  // if cur node is a Steiner nodes
-      }                    // while heapQueue is not empty
-      *heapLen1 = heapcnt; // record the length of heap13D
-    }                      // else n1 is not a Pin node
-
-    // find all the grids on subtree t2 (connect to n2) and put them into
-    // heap23D find all the grids on tree edges in subtree t2 (connecting to n2)
-    // and put them into heap23D
-    if (n2 < d) // n2 is a Pin node
-    {
-
-      nt = treenodes[n2].stackAlias;
-      //*heapLen2 = 0;
-      heapcnt = 0;
-
-      for (l = treenodes[nt].botL; l <= treenodes[nt].topL; l++) {
-        // just need to put n1 itself into heap13D
-        d23D[l][y2][x2]         = 0;
-        directions3D[l][y2][x2] = ORIGIN;
-        heap23D[heapcnt]        = &(d23D[l][y2][x2]);
-        heapVisited[n2]         = TRUE;
-        //*heapLen2 += 1;
-        heapcnt++;
-      }
-      *heapLen2 = heapcnt;
-    } else // n2 is a Steiner node
-    {
-      heapcnt   = 0;
-      queuehead = queuetail = 0;
-
-      nt = treenodes[n2].stackAlias;
-      // add n2 into heap23D
-      for (l = treenodes[nt].botL; l <= treenodes[nt].topL; l++) {
-        d23D[l][y2][x2]         = 0;
-        directions3D[l][y2][x2] = ORIGIN;
-        heap23D[heapcnt]        = &(d23D[l][y2][x2]);
-        heapcnt++;
-      }
-      heapVisited[n2] = TRUE;
-
-      // add n2 into the heapQueue
-      heapQueue[queuetail] = n2;
-      queuetail++;
-
-      // loop to find all the edges in subtree t2
-      while (queuetail > queuehead) {
-        // get cur node form queuehead
-        cur              = heapQueue[queuehead];
-        heapVisited[cur] = TRUE;
-        queuehead++;
-
-        if (cur >= d) // cur node is a Steiner node
-        {
-          for (i = 0; i < 3; i++) {
-            nbr  = treenodes[cur].nbr[i];
-            edge = treenodes[cur].edge[i];
-            if (nbr != n1) // not n1
-            {
-              if (heapVisited[nbr] == FALSE) {
-                // put all the grids on the two adjacent tree edges into heap23D
-                if (treeedges[edge].route.routelen > 0) // not a degraded edge
-                {
-
-                  // put nbr into heap23D
-                  if (inRegion[treenodes[nbr].y][treenodes[nbr].x]) {
-                    nbrX = treenodes[nbr].x;
-                    nbrY = treenodes[nbr].y;
-                    nt   = treenodes[nbr].stackAlias;
-                    for (l = treenodes[nt].botL; l <= treenodes[nt].topL; l++) {
-                      // nbrL = treenodes[nbr].l;
-
-                      d23D[l][nbrY][nbrX]         = 0;
-                      directions3D[l][nbrY][nbrX] = ORIGIN;
-                      heap23D[heapcnt]            = &(d23D[l][nbrY][nbrX]);
-                      heapcnt++;
-                      corrEdge3D[l][nbrY][nbrX] = edge;
-                    }
-                  }
-
-                  // the coordinates of two end nodes of the edge
-
-                  route = &(treeedges[edge].route);
-                  if (route->type == MAZEROUTE) {
-
-                    for (j = 1; j < route->routelen;
-                         j++) // don't put edge_n1 and edge_n2 into heap23D
-                    {
-                      x_grid = route->gridsX[j];
-                      y_grid = route->gridsY[j];
-                      l_grid = route->gridsL[j];
-                      if (inRegion[y_grid][x_grid]) {
-
-                        d23D[l_grid][y_grid][x_grid]         = 0;
-                        directions3D[l_grid][y_grid][x_grid] = ORIGIN;
-                        heap23D[heapcnt] = &(d23D[l_grid][y_grid][x_grid]);
-                        heapcnt++;
-
-                        corrEdge3D[l_grid][y_grid][x_grid] = edge;
-                      }
-                    }
-
-                  } // if MAZEROUTE
-                }   // if the edge is not degraded (len>0)
-
-                // add the neighbor of cur node into heapQueue
-                heapQueue[queuetail] = nbr;
-                queuetail++;
-              }            // if the node is not heapVisited
-            }              // if nbr!=n1
-          }                // loop i (3 neigbors for cur node)
-        }                  // if cur node is a Steiner nodes
-      }                    // while heapQueue is not empty
-      *heapLen2 = heapcnt; // record the length of heap23D
-    }                      // else n2 is not a Pin node
-
-    //	printf("queuetail %d, numnodes %d\n", queuetail, numNodes);
-    //	fflush(stdout);
-    free(heapQueue);
-    //   free(heapVisited);
-
-    //	printf("there after\n", queuetail, numNodes);
-    //	fflush(stdout);
-
-    for (i = regionY1; i <= regionY2; i++) {
-      for (j = regionX1; j <= regionX2; j++) {
-        inRegion[i][j] = FALSE;
-      }
-    }
-  } // net with more than two pins
-
-  // for(i=0; i<yGrid; i++) {
-  // free(inRegion[i]);
-  //}
-  // free(inRegion);
-}
-
-void newUpdateNodeLayers(TreeNode* treenodes, int edgeID, int n1, int lastL) {
-  int con;
-
-  con = treenodes[n1].conCNT;
-
-  treenodes[n1].heights[con] = lastL;
-  treenodes[n1].eID[con]     = edgeID;
-  treenodes[n1].conCNT++;
-  if (treenodes[n1].topL < lastL) {
-    treenodes[n1].topL = lastL;
-    treenodes[n1].hID  = edgeID;
-  }
-  if (treenodes[n1].botL > lastL) {
-    treenodes[n1].botL = lastL;
-    treenodes[n1].lID  = edgeID;
-  }
-}
-
-int copyGrids3D(TreeNode* treenodes, int n1, int n2, TreeEdge* treeedges,
-                int edge_n1n2, int gridsX_n1n2[], int gridsY_n1n2[],
-                int gridsL_n1n2[]) {
-  int i, cnt;
-  int n1x, n1y, n1l = 0;
-
-  n1x = treenodes[n1].x;
-  n1y = treenodes[n1].y;
-  // n1l = treenodes[n1].l;
-  // n2l = treenodes[n2].l;
-
-  cnt = 0;
-  if (treeedges[edge_n1n2].n1 == n1) // n1 is the first node of (n1, n2)
-  {
-    if (treeedges[edge_n1n2].route.routelen > 0) {
-      for (i = 0; i <= treeedges[edge_n1n2].route.routelen; i++) {
-        gridsX_n1n2[cnt] = treeedges[edge_n1n2].route.gridsX[i];
-        gridsY_n1n2[cnt] = treeedges[edge_n1n2].route.gridsY[i];
-        gridsL_n1n2[cnt] = treeedges[edge_n1n2].route.gridsL[i];
-        cnt++;
-      }
-    }    // MAZEROUTE
-    else // NOROUTE
-    {
-      fflush(stdout);
-      gridsX_n1n2[cnt] = n1x;
-      gridsY_n1n2[cnt] = n1y;
-      gridsL_n1n2[cnt] = n1l;
-      cnt++;
-    }
-  }    // if n1 is the first node of (n1, n2)
-  else // n2 is the first node of (n1, n2)
-  {
-    if (treeedges[edge_n1n2].route.routelen > 0) {
-      for (i = treeedges[edge_n1n2].route.routelen; i >= 0; i--) {
-        gridsX_n1n2[cnt] = treeedges[edge_n1n2].route.gridsX[i];
-        gridsY_n1n2[cnt] = treeedges[edge_n1n2].route.gridsY[i];
-        gridsL_n1n2[cnt] = treeedges[edge_n1n2].route.gridsL[i];
-        cnt++;
-      }
-    }    // MAZEROUTE
-    else // NOROUTE
-    {
-      gridsX_n1n2[cnt] = n1x;
-      gridsY_n1n2[cnt] = n1y;
-      gridsL_n1n2[cnt] = n1l;
-      cnt++;
-    } // MAZEROUTE
-  }
-
-  return (cnt);
-}
-
-void updateRouteType13D(int netID, TreeNode* treenodes, int n1, int A1, int A2,
-                        int E1x, int E1y, TreeEdge* treeedges, int edge_n1A1,
-                        int edge_n1A2) {
-  int i, l, cnt, A1x, A1y, A2x, A2y;
-  int cnt_n1A1, cnt_n1A2, E1_pos1 = 0, E1_pos2 = 0;
-  int gridsX_n1A1[MAXLEN], gridsY_n1A1[MAXLEN], gridsL_n1A1[MAXLEN],
-      gridsX_n1A2[MAXLEN], gridsY_n1A2[MAXLEN], gridsL_n1A2[MAXLEN];
-
-  A1x = treenodes[A1].x;
-  A1y = treenodes[A1].y;
-  A2x = treenodes[A2].x;
-  A2y = treenodes[A2].y;
-
-  // copy all the grids on (n1, A1) and (n2, A2) to tmp arrays, and keep the
-  // grids order A1->n1->A2 copy (n1, A1)
-  cnt_n1A1 = copyGrids3D(treenodes, A1, n1, treeedges, edge_n1A1, gridsX_n1A1,
-                         gridsY_n1A1, gridsL_n1A1);
-
-  // copy (n1, A2)
-  cnt_n1A2 = copyGrids3D(treenodes, n1, A2, treeedges, edge_n1A2, gridsX_n1A2,
-                         gridsY_n1A2, gridsL_n1A2);
-
-  if (cnt_n1A1 == 1) {
-    printf("in 3D maze routing, type 1 node shift, cnt_n1A1 is 1\n");
-    exit(0);
-  }
-
-  for (i = 0; i < cnt_n1A1; i++) {
-    if (gridsX_n1A1[i] == E1x && gridsY_n1A1[i] == E1y) // reach the E1
-    {
-      E1_pos1 = i;
-      break;
-    }
-  }
-
-  for (i = cnt_n1A1 - 1; i >= 0; i--) {
-    if (gridsX_n1A1[i] == E1x && gridsY_n1A1[i] == E1y) // reach the E1
-    {
-      E1_pos2 = i;
-      break;
-    }
-  }
-
-  // reallocate memory for route.gridsX and route.gridsY
-  if (treeedges[edge_n1A1].route.type == MAZEROUTE &&
-      treeedges[edge_n1A1].route.routelen >
-          0) // if originally allocated, free them first
-  {
-    free(treeedges[edge_n1A1].route.gridsX);
-    free(treeedges[edge_n1A1].route.gridsY);
-    free(treeedges[edge_n1A1].route.gridsL);
-  }
-  treeedges[edge_n1A1].route.gridsX =
-      (short*)calloc((E1_pos1 + 1), sizeof(short));
-  treeedges[edge_n1A1].route.gridsY =
-      (short*)calloc((E1_pos1 + 1), sizeof(short));
-  treeedges[edge_n1A1].route.gridsL =
-      (short*)calloc((E1_pos1 + 1), sizeof(short));
-
-  if (A1x <= E1x) {
-    cnt = 0;
-    for (i = 0; i <= E1_pos1; i++) {
-      treeedges[edge_n1A1].route.gridsX[cnt] = gridsX_n1A1[i];
-      treeedges[edge_n1A1].route.gridsY[cnt] = gridsY_n1A1[i];
-      treeedges[edge_n1A1].route.gridsL[cnt] = gridsL_n1A1[i];
-      cnt++;
-    }
-    treeedges[edge_n1A1].n1 = A1;
-    treeedges[edge_n1A1].n2 = n1;
-  } else {
-    cnt = 0;
-    for (i = E1_pos1; i >= 0; i--) {
-      treeedges[edge_n1A1].route.gridsX[cnt] = gridsX_n1A1[i];
-      treeedges[edge_n1A1].route.gridsY[cnt] = gridsY_n1A1[i];
-      treeedges[edge_n1A1].route.gridsL[cnt] = gridsL_n1A1[i];
-      cnt++;
-    }
-    treeedges[edge_n1A1].n1 = n1;
-    treeedges[edge_n1A1].n2 = A1;
-  }
-  treeedges[edge_n1A1].len = ADIFF(A1x, E1x) + ADIFF(A1y, E1y);
-
-  treeedges[edge_n1A1].route.type     = MAZEROUTE;
-  treeedges[edge_n1A1].route.routelen = E1_pos1;
-
-  // reallocate memory for route.gridsX and route.gridsY
-  if (treeedges[edge_n1A2].route.type == MAZEROUTE &&
-      treeedges[edge_n1A2].route.routelen >
-          0) // if originally allocated, free them first
-  {
-    free(treeedges[edge_n1A2].route.gridsX);
-    free(treeedges[edge_n1A2].route.gridsY);
-    free(treeedges[edge_n1A2].route.gridsL);
-  }
-
-  if (cnt_n1A2 > 1) {
-    treeedges[edge_n1A2].route.gridsX =
-        (short*)calloc((cnt_n1A1 + cnt_n1A2 - E1_pos2 - 1 +
-                        ADIFF(gridsL_n1A1[cnt_n1A1 - 1], gridsL_n1A2[0])),
-                       sizeof(short));
-    treeedges[edge_n1A2].route.gridsY =
-        (short*)calloc((cnt_n1A1 + cnt_n1A2 - E1_pos2 - 1 +
-                        ADIFF(gridsL_n1A1[cnt_n1A1 - 1], gridsL_n1A2[0])),
-                       sizeof(short));
-    treeedges[edge_n1A2].route.gridsL =
-        (short*)calloc((cnt_n1A1 + cnt_n1A2 - E1_pos2 - 1 +
-                        ADIFF(gridsL_n1A1[cnt_n1A1 - 1], gridsL_n1A2[0])),
-                       sizeof(short));
-  } else {
-    treeedges[edge_n1A2].route.gridsX =
-        (short*)calloc((cnt_n1A1 + cnt_n1A2 - E1_pos2 - 1), sizeof(short));
-    treeedges[edge_n1A2].route.gridsY =
-        (short*)calloc((cnt_n1A1 + cnt_n1A2 - E1_pos2 - 1), sizeof(short));
-    treeedges[edge_n1A2].route.gridsL =
-        (short*)calloc((cnt_n1A1 + cnt_n1A2 - E1_pos2 - 1), sizeof(short));
-  }
-
-  if (E1x <= A2x) {
-    cnt = 0;
-    for (i = E1_pos2; i < cnt_n1A1; i++) {
-      treeedges[edge_n1A2].route.gridsX[cnt] = gridsX_n1A1[i];
-      treeedges[edge_n1A2].route.gridsY[cnt] = gridsY_n1A1[i];
-      treeedges[edge_n1A2].route.gridsL[cnt] = gridsL_n1A1[i];
-      cnt++;
-    }
-    if (cnt_n1A2 > 1) {
-      if (gridsL_n1A1[cnt_n1A1 - 1] > gridsL_n1A2[0]) {
-        for (l = gridsL_n1A1[cnt_n1A1 - 1] - 1; l >= gridsL_n1A2[0]; l--) {
-          treeedges[edge_n1A2].route.gridsX[cnt] = gridsX_n1A2[0];
-          treeedges[edge_n1A2].route.gridsY[cnt] = gridsY_n1A2[0];
-          treeedges[edge_n1A2].route.gridsL[cnt] = l;
-          cnt++;
-        }
-      } else if (gridsL_n1A1[cnt_n1A1 - 1] < gridsL_n1A2[0]) {
-        for (l = gridsL_n1A1[cnt_n1A1 - 1] + 1; l <= gridsL_n1A2[0]; l++) {
-          treeedges[edge_n1A2].route.gridsX[cnt] = gridsX_n1A2[0];
-          treeedges[edge_n1A2].route.gridsY[cnt] = gridsY_n1A2[0];
-          treeedges[edge_n1A2].route.gridsL[cnt] = l;
-          cnt++;
-        }
-      }
-    }
-
-    for (i = 1; i < cnt_n1A2; i++) // 0 is n1 again, so no repeat
-    {
-      treeedges[edge_n1A2].route.gridsX[cnt] = gridsX_n1A2[i];
-      treeedges[edge_n1A2].route.gridsY[cnt] = gridsY_n1A2[i];
-      treeedges[edge_n1A2].route.gridsL[cnt] = gridsL_n1A2[i];
-      cnt++;
-    }
-    treeedges[edge_n1A2].n1 = n1;
-    treeedges[edge_n1A2].n2 = A2;
-  } else {
-    cnt = 0;
-    for (i = cnt_n1A2 - 1; i >= 1; i--) // 0 is n1 again, so no repeat
-    {
-      treeedges[edge_n1A2].route.gridsX[cnt] = gridsX_n1A2[i];
-      treeedges[edge_n1A2].route.gridsY[cnt] = gridsY_n1A2[i];
-      treeedges[edge_n1A2].route.gridsL[cnt] = gridsL_n1A2[i];
-      cnt++;
-    }
-
-    if (cnt_n1A2 > 1) {
-      if (gridsL_n1A1[cnt_n1A1 - 1] > gridsL_n1A2[0]) {
-        for (l = gridsL_n1A2[0]; l < gridsL_n1A1[cnt_n1A1 - 1]; l++) {
-          treeedges[edge_n1A2].route.gridsX[cnt] = gridsX_n1A2[0];
-          treeedges[edge_n1A2].route.gridsY[cnt] = gridsY_n1A2[0];
-          treeedges[edge_n1A2].route.gridsL[cnt] = l;
-          cnt++;
-        }
-      } else if (gridsL_n1A1[cnt_n1A1 - 1] < gridsL_n1A2[0]) {
-        for (l = gridsL_n1A2[0]; l > gridsL_n1A1[cnt_n1A1 - 1]; l--) {
-          treeedges[edge_n1A2].route.gridsX[cnt] = gridsX_n1A2[0];
-          treeedges[edge_n1A2].route.gridsY[cnt] = gridsY_n1A2[0];
-          treeedges[edge_n1A2].route.gridsL[cnt] = l;
-          cnt++;
-        }
-      }
-    }
-    for (i = cnt_n1A1 - 1; i >= E1_pos2; i--) {
-      treeedges[edge_n1A2].route.gridsX[cnt] = gridsX_n1A1[i];
-      treeedges[edge_n1A2].route.gridsY[cnt] = gridsY_n1A1[i];
-      treeedges[edge_n1A2].route.gridsL[cnt] = gridsL_n1A1[i];
-      cnt++;
-    }
-    treeedges[edge_n1A2].n1 = A2;
-    treeedges[edge_n1A2].n2 = n1;
-  }
-  treeedges[edge_n1A2].route.type     = MAZEROUTE;
-  treeedges[edge_n1A2].route.routelen = cnt - 1;
-  treeedges[edge_n1A2].len            = ADIFF(A2x, E1x) + ADIFF(A2y, E1y);
-
-  treenodes[n1].x = E1x;
-  treenodes[n1].y = E1y;
-}
-
-void updateRouteType23D(int netID, TreeNode* treenodes, int n1, int A1, int A2,
-                        int C1, int C2, int E1x, int E1y, TreeEdge* treeedges,
-                        int edge_n1A1, int edge_n1A2, int edge_C1C2) {
-  int i, cnt, A1x, A1y, A2x, A2y, C1x, C1y, C2x, C2y, extraLen, startIND;
-  int edge_n1C1, edge_n1C2, edge_A1A2;
-  int cnt_n1A1, cnt_n1A2, cnt_C1C2, E1_pos1 = 0, E1_pos2 = 0;
-  int len_A1A2, len_n1C1, len_n1C2;
-  int gridsX_n1A1[MAXLEN], gridsY_n1A1[MAXLEN], gridsL_n1A1[MAXLEN];
-  int gridsX_n1A2[MAXLEN], gridsY_n1A2[MAXLEN], gridsL_n1A2[MAXLEN];
-  int gridsX_C1C2[MAXLEN], gridsY_C1C2[MAXLEN], gridsL_C1C2[MAXLEN];
-
-  A1x = treenodes[A1].x;
-  A1y = treenodes[A1].y;
-  // A1l = treenodes[A1].l;
-  A2x = treenodes[A2].x;
-  A2y = treenodes[A2].y;
-  C1x = treenodes[C1].x;
-  C1y = treenodes[C1].y;
-  C2x = treenodes[C2].x;
-  C2y = treenodes[C2].y;
-
-  // printf("orig edge_n1A1 %d edge_n1A2 %d edge_C1C2
-  // %d\n",edge_n1A1,edge_n1A2,edge_C1C2 );
-  edge_n1C1 = edge_n1A1;
-  edge_n1C2 = edge_n1A2;
-  edge_A1A2 = edge_C1C2;
-
-  // combine (n1, A1) and (n1, A2) into (A1, A2), A1 is the first node and A2 is
-  // the second grids order A1->n1->A2 copy (A1, n1)
-  cnt_n1A1 = copyGrids3D(treenodes, A1, n1, treeedges, edge_n1A1, gridsX_n1A1,
-                         gridsY_n1A1, gridsL_n1A1);
-
-  // copy (n1, A2)
-  cnt_n1A2 = copyGrids3D(treenodes, n1, A2, treeedges, edge_n1A2, gridsX_n1A2,
-                         gridsY_n1A2, gridsL_n1A2);
-
-  // copy all the grids on (C1, C2) to gridsX_C1C2[] and gridsY_C1C2[]
-  cnt_C1C2 = copyGrids3D(treenodes, C1, C2, treeedges, edge_C1C2, gridsX_C1C2,
-                         gridsY_C1C2, gridsL_C1C2);
-
-  // combine grids on original (A1, n1) and (n1, A2) to new (A1, A2)
-  // allocate memory for gridsX[] and gridsY[] of edge_A1A2
-  if (treeedges[edge_A1A2].route.type == MAZEROUTE) {
-    free(treeedges[edge_A1A2].route.gridsX);
-    free(treeedges[edge_A1A2].route.gridsY);
-    free(treeedges[edge_A1A2].route.gridsL);
-  }
-  len_A1A2 = cnt_n1A1 + cnt_n1A2 - 1;
-
-  if (len_A1A2 == 1) {
-    treeedges[edge_A1A2].route.routelen = len_A1A2 - 1;
-    treeedges[edge_A1A2].len            = ADIFF(A1x, A2x) + ADIFF(A1y, A2y);
-  } else {
-
-    extraLen = 0;
-    if (cnt_n1A1 > 1 && cnt_n1A2 > 1) {
-      extraLen = ADIFF(gridsL_n1A1[cnt_n1A1 - 1], gridsL_n1A2[0]);
-      len_A1A2 += extraLen;
-    }
-    treeedges[edge_A1A2].route.gridsX = (short*)calloc(len_A1A2, sizeof(short));
-    treeedges[edge_A1A2].route.gridsY = (short*)calloc(len_A1A2, sizeof(short));
-    treeedges[edge_A1A2].route.gridsL = (short*)calloc(len_A1A2, sizeof(short));
-    treeedges[edge_A1A2].route.routelen = len_A1A2 - 1;
-    treeedges[edge_A1A2].len            = ADIFF(A1x, A2x) + ADIFF(A1y, A2y);
-
-    cnt      = 0;
-    startIND = 0;
-
-    if (cnt_n1A1 > 1) {
-      startIND = 1;
-      for (i = 0; i < cnt_n1A1; i++) {
-        treeedges[edge_A1A2].route.gridsX[cnt] = gridsX_n1A1[i];
-        treeedges[edge_A1A2].route.gridsY[cnt] = gridsY_n1A1[i];
-        treeedges[edge_A1A2].route.gridsL[cnt] = gridsL_n1A1[i];
-        cnt++;
-      }
-    }
-
-    if (extraLen > 0) {
-      if (gridsL_n1A1[cnt_n1A1 - 1] < gridsL_n1A2[0]) {
-        for (i = gridsL_n1A1[cnt_n1A1 - 1] + 1; i <= gridsL_n1A2[0]; i++) {
-          treeedges[edge_A1A2].route.gridsX[cnt] = gridsX_n1A2[0];
-          treeedges[edge_A1A2].route.gridsY[cnt] = gridsY_n1A2[0];
-          treeedges[edge_A1A2].route.gridsL[cnt] = i;
-          cnt++;
-        }
-      } else {
-        for (i = gridsL_n1A1[cnt_n1A1 - 1] - 1; i >= gridsL_n1A2[1]; i--) {
-          treeedges[edge_A1A2].route.gridsX[cnt] = gridsX_n1A2[0];
-          treeedges[edge_A1A2].route.gridsY[cnt] = gridsY_n1A2[0];
-          treeedges[edge_A1A2].route.gridsL[cnt] = i;
-          cnt++;
-        }
-      }
-    }
-
-    for (i = startIND; i < cnt_n1A2; i++) // do not repeat point n1
-    {
-      treeedges[edge_A1A2].route.gridsX[cnt] = gridsX_n1A2[i];
-      treeedges[edge_A1A2].route.gridsY[cnt] = gridsY_n1A2[i];
-      treeedges[edge_A1A2].route.gridsL[cnt] = gridsL_n1A2[i];
-      cnt++;
-    }
-  }
-
-  if (cnt_C1C2 == 1) {
-    printf("shift to 0 length edge, type2\n");
-  }
-
-  // find the index of E1 in (C1, C2)
-  for (i = 0; i < cnt_C1C2; i++) {
-    if (gridsX_C1C2[i] == E1x && gridsY_C1C2[i] == E1y) {
-      E1_pos1 = i;
-      break;
-    }
-  }
-
-  for (i = cnt_C1C2 - 1; i >= 0; i--) {
-    if (gridsX_C1C2[i] == E1x && gridsY_C1C2[i] == E1y) {
-      E1_pos2 = i;
-      break;
-    }
-  }
-
-  // allocate memory for gridsX[] and gridsY[] of edge_n1C1 and edge_n1C2
-  if (treeedges[edge_n1C1].route.type == MAZEROUTE &&
-      treeedges[edge_n1C1].route.routelen > 0) {
-    free(treeedges[edge_n1C1].route.gridsX);
-    free(treeedges[edge_n1C1].route.gridsY);
-    free(treeedges[edge_n1C1].route.gridsL);
-  }
-  len_n1C1 = E1_pos1 + 1;
-
-  treeedges[edge_n1C1].route.gridsX   = (short*)calloc(len_n1C1, sizeof(short));
-  treeedges[edge_n1C1].route.gridsY   = (short*)calloc(len_n1C1, sizeof(short));
-  treeedges[edge_n1C1].route.gridsL   = (short*)calloc(len_n1C1, sizeof(short));
-  treeedges[edge_n1C1].route.routelen = len_n1C1 - 1;
-  treeedges[edge_n1C1].len            = ADIFF(C1x, E1x) + ADIFF(C1y, E1y);
-
-  if (treeedges[edge_n1C2].route.type == MAZEROUTE &&
-      treeedges[edge_n1C2].route.routelen > 0) {
-    free(treeedges[edge_n1C2].route.gridsX);
-    free(treeedges[edge_n1C2].route.gridsY);
-    free(treeedges[edge_n1C2].route.gridsL);
-  }
-  len_n1C2 = cnt_C1C2 - E1_pos2;
-
-  treeedges[edge_n1C2].route.gridsX   = (short*)calloc(len_n1C2, sizeof(short));
-  treeedges[edge_n1C2].route.gridsY   = (short*)calloc(len_n1C2, sizeof(short));
-  treeedges[edge_n1C2].route.gridsL   = (short*)calloc(len_n1C2, sizeof(short));
-  treeedges[edge_n1C2].route.routelen = len_n1C2 - 1;
-  treeedges[edge_n1C2].len            = ADIFF(C2x, E1x) + ADIFF(C2y, E1y);
-
-  // split original (C1, C2) to (C1, n1) and (n1, C2)
-  cnt = 0;
-  for (i = 0; i <= E1_pos1; i++) {
-    treeedges[edge_n1C1].route.gridsX[i] = gridsX_C1C2[i];
-    treeedges[edge_n1C1].route.gridsY[i] = gridsY_C1C2[i];
-    treeedges[edge_n1C1].route.gridsL[i] = gridsL_C1C2[i];
-    cnt++;
-  }
-  /// if(cnt!=len_n1C1) {printf("len_n1C1 wrong!\n");exit(1);}
-
-  cnt = 0;
-  for (i = E1_pos2; i < cnt_C1C2; i++) {
-    treeedges[edge_n1C2].route.gridsX[cnt] = gridsX_C1C2[i];
-    treeedges[edge_n1C2].route.gridsY[cnt] = gridsY_C1C2[i];
-    treeedges[edge_n1C2].route.gridsL[cnt] = gridsL_C1C2[i];
-    cnt++;
-  }
-}
-
-void mazeRouteMSMDOrder3D(int expand, int ripupTHlb, int ripupTHub) {
-
-  short *gridsLtmp, gridsX[MAXLEN], gridsY[MAXLEN], gridsL[MAXLEN],
-      tmp_gridsX[MAXLEN], tmp_gridsY[MAXLEN], tmp_gridsL[MAXLEN];
-  int netID, enlarge, endIND;
-  Bool* pop_heap23D;
-
-  int i, j, k, deg, n1, n2, n1x, n1y, n2x, n2y, ymin, ymax, xmin, xmax, curX,
-      curY, curL, crossX, crossY, crossL, tmpX, tmpY, tmpL, tmpi, min_x, min_y,
-      *dtmp;
-  int regionX1, regionX2, regionY1, regionY2, routeLen;
-  int heapLen1, heapLen2, ind, ind1, tmpind, grid;
-  float tmp;
-  TreeEdge *treeedges, *treeedge;
-  TreeNode* treenodes;
-
-  int endpt1, endpt2, A1, A2, B1, B2, C1, C2, cnt, cnt_n1n2, remd;
-  int edge_n1n2, edge_n1A1, edge_n1A2, edge_n1C1, edge_n1C2, edge_A1A2,
-      edge_C1C2;
-  int edge_n2B1, edge_n2B2, edge_n2D1, edge_n2D2, edge_B1B2, edge_D1D2, D1, D2;
-  int E1x, E1y, E2x, E2y, range, corE1, corE2, edgeID;
-
-  Bool Horizontal, n1Shift, n2Shift, redundant;
-  int lastL, origL, headRoom, tailRoom, newcnt_n1n2, numpoints, d, n1a, n2a,
-      connectionCNT;
-  int origEng, orderIndex;
-
-  directions3D = (dirctionT***)calloc(numLayers, sizeof(dirctionT**));
-  corrEdge3D   = (int***)calloc(numLayers, sizeof(int**));
-  pr3D         = (parent3D***)calloc(numLayers, sizeof(parent3D**));
-
-  for (i = 0; i < numLayers; i++) {
-    directions3D[i] = (dirctionT**)calloc(yGrid, sizeof(dirctionT*));
-    corrEdge3D[i]   = (int**)calloc(yGrid, sizeof(int*));
-    pr3D[i]         = (parent3D**)calloc(yGrid, sizeof(parent3D*));
-
-    for (j = 0; j < yGrid; j++) {
-      directions3D[i][j] = (dirctionT*)calloc(xGrid, sizeof(dirctionT));
-      corrEdge3D[i][j]   = (int*)calloc(xGrid, sizeof(int));
-      pr3D[i][j]         = (parent3D*)calloc(xGrid, sizeof(parent3D));
-    }
-  }
-
-  pop_heap23D = (Bool*)calloc(numLayers * YRANGE * XRANGE, sizeof(Bool));
-
-  // allocate memory for priority queue
-  heap13D = (int**)calloc((yGrid * xGrid * numLayers), sizeof(int*));
-  heap23D = (short**)calloc((yGrid * xGrid * numLayers), sizeof(short*));
-
-  // cout << heap13D << endl;
-
-  for (i = 0; i < yGrid; i++) {
-    for (j = 0; j < xGrid; j++) {
-      inRegion[i][j] = FALSE;
-    }
-  }
-
-  range = YRANGE * XRANGE * numLayers;
-  for (i = 0; i < range; i++) {
-    pop_heap23D[i] = FALSE;
-  }
-
-  endIND = numValidNets * 0.9;
-
-  for (orderIndex = 0; orderIndex < endIND; orderIndex++) {
-
-    netID = treeOrderPV[orderIndex].treeIndex;
-
-    // printf("netID %d\n",netID);
-    // fflush(stdout);
-    // if (netID == 53757)
-    //{
-    //	continue;
-    //}
-
-    enlarge   = expand;
-    deg       = sttrees[netID].deg;
-    treeedges = sttrees[netID].edges;
-    treenodes = sttrees[netID].nodes;
-    origEng   = enlarge;
-
-    for (edgeID = 0; edgeID < 2 * deg - 3; edgeID++) {
-      treeedge = &(treeedges[edgeID]);
-
-      if (treeedge->len < ripupTHub && treeedge->len > ripupTHlb) {
-
-        n1       = treeedge->n1;
-        n2       = treeedge->n2;
-        n1x      = treenodes[n1].x;
-        n1y      = treenodes[n1].y;
-        n2x      = treenodes[n2].x;
-        n2y      = treenodes[n2].y;
-        routeLen = treeedges[edgeID].route.routelen;
-
-        if (n1y <= n2y) {
-          ymin = n1y;
-          ymax = n2y;
-        } else {
-          ymin = n2y;
-          ymax = n1y;
-        }
-
-        if (n1x <= n2x) {
-          xmin = n1x;
-          xmax = n2x;
-        } else {
-          xmin = n2x;
-          xmax = n1x;
-        }
-
-        // ripup the routing for the edge
-        if (newRipup3DType3(netID, edgeID)) {
-          enlarge = min(origEng, treeedge->route.routelen);
-
-          regionX1 = max(0, xmin - enlarge);
-          regionX2 = min(xGrid - 1, xmax + enlarge);
-          regionY1 = max(0, ymin - enlarge);
-          regionY2 = min(yGrid - 1, ymax + enlarge);
-
-          n1Shift = FALSE;
-          n2Shift = FALSE;
-          n1a     = treeedge->n1a;
-          n2a     = treeedge->n2a;
-
-          // initialize pop_heap13D[] and pop_heap23D[] as FALSE (for detecting
-          // the shortest path is found or not)
-
-          for (k = 0; k < numLayers; k++) {
-            for (i = regionY1; i <= regionY2; i++) {
-              for (j = regionX1; j <= regionX2; j++) {
-                d13D[k][i][j] = BIG_INT;
-                d23D[k][i][j] = 256;
-              }
-            }
-          }
-
-          // setup heap13D, heap23D and initialize d13D[][] and d23D[][] for all
-          // the grids on the two subtrees
-          setupHeap3D(netID, edgeID, &heapLen1, &heapLen2, regionX1, regionX2,
-                      regionY1, regionY2);
-
-          // while loop to find shortest path
-          ind1 = (heap13D[0] - (int*)d13D);
-
-          for (i = 0; i < heapLen2; i++)
-            pop_heap23D[(heap23D[i] - (short*)d23D)] = TRUE;
-
-          while (pop_heap23D[ind1] ==
-                 FALSE) // stop until the grid position been popped out from
-                        // both heap13D and heap23D
-          {
-            // relax all the adjacent grids within the enlarged region for
-            // source subtree
-            curL = ind1 / (gridHV);
-            remd = ind1 % (gridHV);
-            curX = remd % XRANGE;
-            curY = remd / XRANGE;
-
-            extractMin3D(heap13D, heapLen1);
-            // pop_heap13D[ind1] = TRUE;
-            heapLen1--;
-
-            if (hCapacity3D[curL]) {
-              Horizontal = TRUE;
-            } else {
-              Horizontal = FALSE;
-            }
-
-            if (Horizontal) {
-
-              // left
-              if (curX > regionX1 && directions3D[curL][curY][curX] != EAST) {
-                grid = gridHs[curL] + curY * (xGrid - 1) + curX - 1;
-                tmp  = d13D[curL][curY][curX] + 1;
-                if (h_edges3D[grid].usage < h_edges3D[grid].cap) {
-
-                  tmpX = curX - 1; // the left neighbor
-
-                  if (d13D[curL][curY][tmpX] >=
-                      BIG_INT) // left neighbor not been put into heap13D
-                  {
-                    d13D[curL][curY][tmpX]         = tmp;
-                    pr3D[curL][curY][tmpX].l       = curL;
-                    pr3D[curL][curY][tmpX].x       = curX;
-                    pr3D[curL][curY][tmpX].y       = curY;
-                    directions3D[curL][curY][tmpX] = WEST;
-                    heap13D[heapLen1]              = &(d13D[curL][curY][tmpX]);
-                    heapLen1++;
-                    updateHeap3D(heap13D, heapLen1, heapLen1 - 1);
-                  } else if (d13D[curL][curY][tmpX] >
-                             tmp) // left neighbor been put into heap13D but
-                                  // needs update
-                  {
-                    d13D[curL][curY][tmpX]         = tmp;
-                    pr3D[curL][curY][tmpX].l       = curL;
-                    pr3D[curL][curY][tmpX].x       = curX;
-                    pr3D[curL][curY][tmpX].y       = curY;
-                    directions3D[curL][curY][tmpX] = WEST;
-                    dtmp                           = &(d13D[curL][curY][tmpX]);
-                    ind                            = 0;
-                    while (heap13D[ind] != dtmp)
-                      ind++;
-                    updateHeap3D(heap13D, heapLen1, ind);
-                  }
-                }
-              }
-              // right
-              if (Horizontal && curX < regionX2 &&
-                  directions3D[curL][curY][curX] != WEST) {
-                grid = gridHs[curL] + curY * (xGrid - 1) + curX;
-
-                tmp  = d13D[curL][curY][curX] + 1;
-                tmpX = curX + 1; // the right neighbor
-
-                if (h_edges3D[grid].usage < h_edges3D[grid].cap) {
-                  if (d13D[curL][curY][tmpX] >=
-                      BIG_INT) // right neighbor not been put into heap13D
-                  {
-                    d13D[curL][curY][tmpX]         = tmp;
-                    pr3D[curL][curY][tmpX].l       = curL;
-                    pr3D[curL][curY][tmpX].x       = curX;
-                    pr3D[curL][curY][tmpX].y       = curY;
-                    directions3D[curL][curY][tmpX] = EAST;
-                    heap13D[heapLen1]              = &(d13D[curL][curY][tmpX]);
-                    heapLen1++;
-                    updateHeap3D(heap13D, heapLen1, heapLen1 - 1);
-                  } else if (d13D[curL][curY][tmpX] >
-                             tmp) // right neighbor been put into heap13D but
-                                  // needs update
-                  {
-                    d13D[curL][curY][tmpX]         = tmp;
-                    pr3D[curL][curY][tmpX].l       = curL;
-                    pr3D[curL][curY][tmpX].x       = curX;
-                    pr3D[curL][curY][tmpX].y       = curY;
-                    directions3D[curL][curY][tmpX] = EAST;
-                    dtmp                           = &(d13D[curL][curY][tmpX]);
-                    ind                            = 0;
-                    while (heap13D[ind] != dtmp)
-                      ind++;
-                    updateHeap3D(heap13D, heapLen1, ind);
-                  }
-                }
-              }
-            } else {
-              // bottom
-              if (!Horizontal && curY > regionY1 &&
-                  directions3D[curL][curY][curX] != SOUTH) {
-                grid = gridVs[curL] + (curY - 1) * xGrid + curX;
-                tmp  = d13D[curL][curY][curX] + 1;
-                tmpY = curY - 1; // the bottom neighbor
-                if (v_edges3D[grid].usage < v_edges3D[grid].cap) {
-
-                  if (d13D[curL][tmpY][curX] >=
-                      BIG_INT) // bottom neighbor not been put into heap13D
-                  {
-                    d13D[curL][tmpY][curX]         = tmp;
-                    pr3D[curL][tmpY][curX].l       = curL;
-                    pr3D[curL][tmpY][curX].x       = curX;
-                    pr3D[curL][tmpY][curX].y       = curY;
-                    directions3D[curL][tmpY][curX] = NORTH;
-                    heap13D[heapLen1]              = &(d13D[curL][tmpY][curX]);
-                    heapLen1++;
-                    updateHeap3D(heap13D, heapLen1, heapLen1 - 1);
-                  } else if (d13D[curL][tmpY][curX] >
-                             tmp) // bottom neighbor been put into heap13D but
-                                  // needs update
-                  {
-                    d13D[curL][tmpY][curX]         = tmp;
-                    pr3D[curL][tmpY][curX].l       = curL;
-                    pr3D[curL][tmpY][curX].x       = curX;
-                    pr3D[curL][tmpY][curX].y       = curY;
-                    directions3D[curL][tmpY][curX] = NORTH;
-                    dtmp                           = &(d13D[curL][tmpY][curX]);
-                    ind                            = 0;
-                    while (heap13D[ind] != dtmp)
-                      ind++;
-                    updateHeap3D(heap13D, heapLen1, ind);
-                  }
-                }
-              }
-              // top
-              if (!Horizontal && curY < regionY2 &&
-                  directions3D[curL][curY][curX] != NORTH) {
-                grid = gridVs[curL] + curY * xGrid + curX;
-                tmp  = d13D[curL][curY][curX] + 1;
-                tmpY = curY + 1; // the top neighbor
-                if (v_edges3D[grid].usage < v_edges3D[grid].cap) {
-
-                  if (d13D[curL][tmpY][curX] >=
-                      BIG_INT) // top neighbor not been put into heap13D
-                  {
-                    d13D[curL][tmpY][curX]         = tmp;
-                    pr3D[curL][tmpY][curX].l       = curL;
-                    pr3D[curL][tmpY][curX].x       = curX;
-                    pr3D[curL][tmpY][curX].y       = curY;
-                    directions3D[curL][tmpY][curX] = SOUTH;
-                    heap13D[heapLen1]              = &(d13D[curL][tmpY][curX]);
-                    heapLen1++;
-                    updateHeap3D(heap13D, heapLen1, heapLen1 - 1);
-                  } else if (d13D[curL][tmpY][curX] >
-                             tmp) // top neighbor been put into heap13D but
-                                  // needs update
-                  {
-                    d13D[curL][tmpY][curX]         = tmp;
-                    pr3D[curL][tmpY][curX].l       = curL;
-                    pr3D[curL][tmpY][curX].x       = curX;
-                    pr3D[curL][tmpY][curX].y       = curY;
-                    directions3D[curL][tmpY][curX] = SOUTH;
-                    dtmp                           = &(d13D[curL][tmpY][curX]);
-                    ind                            = 0;
-                    while (heap13D[ind] != dtmp)
-                      ind++;
-                    updateHeap3D(heap13D, heapLen1, ind);
-                  }
-                }
-              }
-            }
-
-            // down
-            if (curL > 0 && directions3D[curL][curY][curX] != UP) {
-
-              tmp  = d13D[curL][curY][curX] + viacost;
-              tmpL = curL - 1; // the bottom neighbor
-
-              // printf("down, new value %f, old value
-              // %f\n",tmp,d13D[tmpL][curY][curX]);
-              if (d13D[tmpL][curY][curX] >=
-                  BIG_INT) // bottom neighbor not been put into heap13D
-              {
-                d13D[tmpL][curY][curX]         = tmp;
-                pr3D[tmpL][curY][curX].l       = curL;
-                pr3D[tmpL][curY][curX].x       = curX;
-                pr3D[tmpL][curY][curX].y       = curY;
-                directions3D[tmpL][curY][curX] = DOWN;
-                heap13D[heapLen1]              = &(d13D[tmpL][curY][curX]);
-                heapLen1++;
-                updateHeap3D(heap13D, heapLen1, heapLen1 - 1);
-              } else if (d13D[tmpL][curY][curX] >
-                         tmp) // bottom neighbor been put into heap13D but needs
-                              // update
-              {
-                d13D[tmpL][curY][curX]         = tmp;
-                pr3D[tmpL][curY][curX].l       = curL;
-                pr3D[tmpL][curY][curX].x       = curX;
-                pr3D[tmpL][curY][curX].y       = curY;
-                directions3D[tmpL][curY][curX] = DOWN;
-                dtmp                           = &(d13D[tmpL][curY][curX]);
-                ind                            = 0;
-                while (heap13D[ind] != dtmp)
-                  ind++;
-                updateHeap3D(heap13D, heapLen1, ind);
-              }
-            }
-
-            // up
-            if (curL < numLayers - 1 &&
-                directions3D[curL][curY][curX] != DOWN) {
-
-              tmp  = d13D[curL][curY][curX] + viacost;
-              tmpL = curL + 1; // the bottom neighbor
-              if (d13D[tmpL][curY][curX] >=
-                  BIG_INT) // bottom neighbor not been put into heap13D
-              {
-                d13D[tmpL][curY][curX]         = tmp;
-                pr3D[tmpL][curY][curX].l       = curL;
-                pr3D[tmpL][curY][curX].x       = curX;
-                pr3D[tmpL][curY][curX].y       = curY;
-                directions3D[tmpL][curY][curX] = UP;
-                heap13D[heapLen1]              = &(d13D[tmpL][curY][curX]);
-                heapLen1++;
-                updateHeap3D(heap13D, heapLen1, heapLen1 - 1);
-              } else if (d13D[tmpL][curY][curX] >
-                         tmp) // bottom neighbor been put into heap13D but needs
-                              // update
-              {
-                d13D[tmpL][curY][curX]         = tmp;
-                pr3D[tmpL][curY][curX].l       = curL;
-                pr3D[tmpL][curY][curX].x       = curX;
-                pr3D[tmpL][curY][curX].y       = curY;
-                directions3D[tmpL][curY][curX] = UP;
-                dtmp                           = &(d13D[tmpL][curY][curX]);
-                ind                            = 0;
-                while (heap13D[ind] != dtmp)
-                  ind++;
-                updateHeap3D(heap13D, heapLen1, ind);
-              }
-            }
-
-            // update ind1 and ind2 for next loop
-            ind1 = (heap13D[0] - (int*)d13D);
-          } // while loop
-
-          for (i = 0; i < heapLen2; i++)
-            pop_heap23D[(heap23D[i] - (short*)d23D)] = FALSE;
-
-          // get the new route for the edge and store it in gridsX[] and
-          // gridsY[] temporarily
-
-          crossL = ind1 / (gridHV);
-          crossX = (ind1 % (gridHV)) % XRANGE;
-          crossY = (ind1 % (gridHV)) / XRANGE;
-
-          cnt  = 0;
-          curX = crossX;
-          curY = crossY;
-          curL = crossL;
-
-          if (d13D[curL][curY][curX] == 0) {
-            recoverEdge(netID, edgeID);
-            break;
-          }
-          // printf("the initial value %f LYX [%d %d
-          // %d]\n",d13D[curL][curY][curX],curL, curY, curX);
-
-          while (d13D[curL][curY][curX] != 0) // loop until reach subtree1
-          {
-
-            tmpL = pr3D[curL][curY][curX].l;
-            tmpX = pr3D[curL][curY][curX].x;
-            tmpY = pr3D[curL][curY][curX].y;
-            curX = tmpX;
-            curY = tmpY;
-            curL = tmpL;
-            fflush(stdout);
-            tmp_gridsX[cnt] = curX;
-            tmp_gridsY[cnt] = curY;
-            tmp_gridsL[cnt] = curL;
-            cnt++;
-          }
-
-          // printf("the end value %f\n",d13D[curL][curY][curX]);
-          // reverse the grids on the path
-          for (i = 0; i < cnt; i++) {
-            tmpind    = cnt - 1 - i;
-            gridsX[i] = tmp_gridsX[tmpind];
-            gridsY[i] = tmp_gridsY[tmpind];
-            gridsL[i] = tmp_gridsL[tmpind];
-          }
-
-          // add the connection point (crossX, crossY)
-          gridsX[cnt] = crossX;
-          gridsY[cnt] = crossY;
-          gridsL[cnt] = crossL;
-          cnt++;
-
-          curX = crossX;
-          curY = crossY;
-          curL = crossL;
-
-          cnt_n1n2 = cnt;
-
-          E1x = gridsX[0];
-          E1y = gridsY[0];
-          E2x = gridsX[cnt_n1n2 - 1];
-          E2y = gridsY[cnt_n1n2 - 1];
-
-          headRoom = 0;
-          origL    = gridsL[0];
-
-          while (gridsX[headRoom] == E1x && gridsY[headRoom] == E1y) {
-            lastL = gridsL[headRoom];
-            headRoom++;
-          }
-          if (headRoom > 0) {
-            headRoom--;
-          }
-
-          lastL = gridsL[headRoom];
-
-          // change the tree structure according to the new routing for the tree
-          // edge find E1 and E2, and the endpoints of the edges they are on
-
-          edge_n1n2 = edgeID;
-          // (1) consider subtree1
-          if (n1 >= deg && (E1x != n1x || E1y != n1y))
-          // n1 is not a pin and E1!=n1, then make change to subtree1,
-          // otherwise, no change to subtree1
-          {
-            n1Shift = TRUE;
-            corE1   = corrEdge3D[origL][E1y][E1x];
-
-            endpt1 = treeedges[corE1].n1;
-            endpt2 = treeedges[corE1].n2;
-
-            // find A1, A2 and edge_n1A1, edge_n1A2
-            if (treenodes[n1].nbr[0] == n2) {
-              A1        = treenodes[n1].nbr[1];
-              A2        = treenodes[n1].nbr[2];
-              edge_n1A1 = treenodes[n1].edge[1];
-              edge_n1A2 = treenodes[n1].edge[2];
-            } else if (treenodes[n1].nbr[1] == n2) {
-              A1        = treenodes[n1].nbr[0];
-              A2        = treenodes[n1].nbr[2];
-              edge_n1A1 = treenodes[n1].edge[0];
-              edge_n1A2 = treenodes[n1].edge[2];
-            } else {
-              A1        = treenodes[n1].nbr[0];
-              A2        = treenodes[n1].nbr[1];
-              edge_n1A1 = treenodes[n1].edge[0];
-              edge_n1A2 = treenodes[n1].edge[1];
-            }
-
-            if (endpt1 == n1 || endpt2 == n1) // E1 is on (n1, A1) or (n1, A2)
-            {
-              // if E1 is on (n1, A2), switch A1 and A2 so that E1 is always on
-              // (n1, A1)
-              if (endpt1 == A2 || endpt2 == A2) {
-                tmpi      = A1;
-                A1        = A2;
-                A2        = tmpi;
-                tmpi      = edge_n1A1;
-                edge_n1A1 = edge_n1A2;
-                edge_n1A2 = tmpi;
-              }
-
-              // update route for edge (n1, A1), (n1, A2)
-              updateRouteType13D(netID, treenodes, n1, A1, A2, E1x, E1y,
-                                 treeedges, edge_n1A1, edge_n1A2);
-              // newUpdateNodeLayers(treenodes, edge_n1n2,n1, lastL);
-
-              // update position for n1
-
-              // treenodes[n1].l = E1l;
-              treenodes[n1].assigned = TRUE;
-            }    // if E1 is on (n1, A1) or (n1, A2)
-            else // E1 is not on (n1, A1) or (n1, A2), but on (C1, C2)
-            {
-              C1        = endpt1;
-              C2        = endpt2;
-              edge_C1C2 = corrEdge3D[origL][E1y][E1x];
-
-              // update route for edge (n1, C1), (n1, C2) and (A1, A2)
-              updateRouteType23D(netID, treenodes, n1, A1, A2, C1, C2, E1x, E1y,
-                                 treeedges, edge_n1A1, edge_n1A2, edge_C1C2);
-              // update position for n1
-              treenodes[n1].x        = E1x;
-              treenodes[n1].y        = E1y;
-              treenodes[n1].assigned = TRUE;
-              // update 3 edges (n1, A1)->(C1, n1), (n1, A2)->(n1, C2), (C1,
-              // C2)->(A1, A2)
-              edge_n1C1               = edge_n1A1;
-              treeedges[edge_n1C1].n1 = C1;
-              treeedges[edge_n1C1].n2 = n1;
-              edge_n1C2               = edge_n1A2;
-              treeedges[edge_n1C2].n1 = n1;
-              treeedges[edge_n1C2].n2 = C2;
-              edge_A1A2               = edge_C1C2;
-              treeedges[edge_A1A2].n1 = A1;
-              treeedges[edge_A1A2].n2 = A2;
-              // update nbr and edge for 5 nodes n1, A1, A2, C1, C2
-              // n1's nbr (n2, A1, A2)->(n2, C1, C2)
-              treenodes[n1].nbr[0]  = n2;
-              treenodes[n1].edge[0] = edge_n1n2;
-              treenodes[n1].nbr[1]  = C1;
-              treenodes[n1].edge[1] = edge_n1C1;
-              treenodes[n1].nbr[2]  = C2;
-              treenodes[n1].edge[2] = edge_n1C2;
-              // A1's nbr n1->A2
-              for (i = 0; i < 3; i++) {
-                if (treenodes[A1].nbr[i] == n1) {
-                  treenodes[A1].nbr[i]  = A2;
-                  treenodes[A1].edge[i] = edge_A1A2;
-                  break;
-                }
-              }
-              // A2's nbr n1->A1
-              for (i = 0; i < 3; i++) {
-                if (treenodes[A2].nbr[i] == n1) {
-                  treenodes[A2].nbr[i]  = A1;
-                  treenodes[A2].edge[i] = edge_A1A2;
-                  break;
-                }
-              }
-              // C1's nbr C2->n1
-              for (i = 0; i < 3; i++) {
-                if (treenodes[C1].nbr[i] == C2) {
-                  treenodes[C1].nbr[i]  = n1;
-                  treenodes[C1].edge[i] = edge_n1C1;
-                  break;
-                }
-              }
-              // C2's nbr C1->n1
-              for (i = 0; i < 3; i++) {
-                if (treenodes[C2].nbr[i] == C1) {
-                  treenodes[C2].nbr[i]  = n1;
-                  treenodes[C2].edge[i] = edge_n1C2;
-                  break;
-                }
-              }
-            } // else E1 is not on (n1, A1) or (n1, A2), but on (C1, C2)
-          }   // n1 is not a pin and E1!=n1
-          else {
-            newUpdateNodeLayers(treenodes, edge_n1n2, n1a, lastL);
-          }
-
-          origL    = gridsL[cnt_n1n2 - 1];
-          tailRoom = cnt_n1n2 - 1;
-
-          while (gridsX[tailRoom] == E2x && gridsY[tailRoom] == E2y) {
-            tailRoom--;
-          }
-          if (tailRoom < cnt_n1n2 - 1) {
-            tailRoom++;
-          }
-
-          lastL = gridsL[tailRoom];
-
-          // updateNodeLayers(treenodes, edgeID, n2a, ntpL,nbtL,lastL);
-
-          // (2) consider subtree2
-          if (n2 >= deg && (E2x != n2x || E2y != n2y))
-          // n2 is not a pin and E2!=n2, then make change to subtree2,
-          // otherwise, no change to subtree2
-          {
-            // find the endpoints of the edge E1 is on
-
-            n2Shift = TRUE;
-            corE2   = corrEdge3D[origL][E2y][E2x];
-            endpt1  = treeedges[corE2].n1;
-            endpt2  = treeedges[corE2].n2;
-
-            // find B1, B2
-            if (treenodes[n2].nbr[0] == n1) {
-              B1        = treenodes[n2].nbr[1];
-              B2        = treenodes[n2].nbr[2];
-              edge_n2B1 = treenodes[n2].edge[1];
-              edge_n2B2 = treenodes[n2].edge[2];
-            } else if (treenodes[n2].nbr[1] == n1) {
-              B1        = treenodes[n2].nbr[0];
-              B2        = treenodes[n2].nbr[2];
-              edge_n2B1 = treenodes[n2].edge[0];
-              edge_n2B2 = treenodes[n2].edge[2];
-            } else {
-              B1        = treenodes[n2].nbr[0];
-              B2        = treenodes[n2].nbr[1];
-              edge_n2B1 = treenodes[n2].edge[0];
-              edge_n2B2 = treenodes[n2].edge[1];
-            }
-
-            if (endpt1 == n2 || endpt2 == n2) // E2 is on (n2, B1) or (n2, B2)
-            {
-              // if E2 is on (n2, B2), switch B1 and B2 so that E2 is always on
-              // (n2, B1)
-              if (endpt1 == B2 || endpt2 == B2) {
-                tmpi      = B1;
-                B1        = B2;
-                B2        = tmpi;
-                tmpi      = edge_n2B1;
-                edge_n2B1 = edge_n2B2;
-                edge_n2B2 = tmpi;
-              }
-              // printf(" type1\n");
-
-              // update route for edge (n2, B1), (n2, B2)
-              updateRouteType13D(netID, treenodes, n2, B1, B2, E2x, E2y,
-                                 treeedges, edge_n2B1, edge_n2B2);
-              // newUpdateNodeLayers(treenodes, edge_n1n2,n2, lastL);
-
-              // update position for n2
-              treenodes[n2].assigned = TRUE;
-            }    // if E2 is on (n2, B1) or (n2, B2)
-            else // E2 is not on (n2, B1) or (n2, B2), but on (d13D, d23D)
-            {
-              D1        = endpt1;
-              D2        = endpt2;
-              edge_D1D2 = corrEdge3D[origL][E2y][E2x];
-              // printf(" type2\n");
-
-              // update route for edge (n2, d13D), (n2, d23D) and (B1, B2)
-              updateRouteType23D(netID, treenodes, n2, B1, B2, D1, D2, E2x, E2y,
-                                 treeedges, edge_n2B1, edge_n2B2, edge_D1D2);
-              // update position for n2
-              treenodes[n2].x        = E2x;
-              treenodes[n2].y        = E2y;
-              treenodes[n2].assigned = TRUE;
-              // update 3 edges (n2, B1)->(d13D, n2), (n2, B2)->(n2, d23D),
-              // (d13D, d23D)->(B1, B2)
-              edge_n2D1               = edge_n2B1;
-              treeedges[edge_n2D1].n1 = D1;
-              treeedges[edge_n2D1].n2 = n2;
-              edge_n2D2               = edge_n2B2;
-              treeedges[edge_n2D2].n1 = n2;
-              treeedges[edge_n2D2].n2 = D2;
-              edge_B1B2               = edge_D1D2;
-              treeedges[edge_B1B2].n1 = B1;
-              treeedges[edge_B1B2].n2 = B2;
-              // update nbr and edge for 5 nodes n2, B1, B2, d13D, d23D
-              // n1's nbr (n1, B1, B2)->(n1, d13D, d23D)
-              treenodes[n2].nbr[0]  = n1;
-              treenodes[n2].edge[0] = edge_n1n2;
-              treenodes[n2].nbr[1]  = D1;
-              treenodes[n2].edge[1] = edge_n2D1;
-              treenodes[n2].nbr[2]  = D2;
-              treenodes[n2].edge[2] = edge_n2D2;
-              // B1's nbr n2->B2
-              for (i = 0; i < 3; i++) {
-                if (treenodes[B1].nbr[i] == n2) {
-                  treenodes[B1].nbr[i]  = B2;
-                  treenodes[B1].edge[i] = edge_B1B2;
-                  break;
-                }
-              }
-              // B2's nbr n2->B1
-              for (i = 0; i < 3; i++) {
-                if (treenodes[B2].nbr[i] == n2) {
-                  treenodes[B2].nbr[i]  = B1;
-                  treenodes[B2].edge[i] = edge_B1B2;
-                  break;
-                }
-              }
-              // D1's nbr D2->n2
-              for (i = 0; i < 3; i++) {
-                if (treenodes[D1].nbr[i] == D2) {
-                  treenodes[D1].nbr[i]  = n2;
-                  treenodes[D1].edge[i] = edge_n2D1;
-                  break;
-                }
-              }
-              // D2's nbr D1->n2
-              for (i = 0; i < 3; i++) {
-                if (treenodes[D2].nbr[i] == D1) {
-                  treenodes[D2].nbr[i]  = n2;
-                  treenodes[D2].edge[i] = edge_n2D2;
-                  break;
-                }
-              }
-            }    // else E2 is not on (n2, B1) or (n2, B2), but on (d13D, d23D)
-          } else // n2 is not a pin and E2!=n2
-          {
-            newUpdateNodeLayers(treenodes, edge_n1n2, n2a, lastL);
-          }
-
-          newcnt_n1n2 = tailRoom - headRoom + 1;
-
-          // update route for edge (n1, n2) and edge usage
-          if (treeedges[edge_n1n2].route.type == MAZEROUTE) {
-            free(treeedges[edge_n1n2].route.gridsX);
-            free(treeedges[edge_n1n2].route.gridsY);
-            free(treeedges[edge_n1n2].route.gridsL);
-          }
-
-          treeedges[edge_n1n2].route.gridsX =
-              (short*)calloc(newcnt_n1n2, sizeof(short));
-          treeedges[edge_n1n2].route.gridsY =
-              (short*)calloc(newcnt_n1n2, sizeof(short));
-          treeedges[edge_n1n2].route.gridsL =
-              (short*)calloc(newcnt_n1n2, sizeof(short));
-          treeedges[edge_n1n2].route.type     = MAZEROUTE;
-          treeedges[edge_n1n2].route.routelen = newcnt_n1n2 - 1;
-          treeedges[edge_n1n2].len = ADIFF(E1x, E2x) + ADIFF(E1y, E2y);
-
-          j = headRoom;
-          for (i = 0; i < newcnt_n1n2; i++) {
-            treeedges[edge_n1n2].route.gridsX[i] = gridsX[j];
-            treeedges[edge_n1n2].route.gridsY[i] = gridsY[j];
-            treeedges[edge_n1n2].route.gridsL[i] = gridsL[j];
-            j++;
-          }
-
-          // update edge usage
-          for (i = headRoom; i < tailRoom; i++) {
-            if (gridsL[i] == gridsL[i + 1]) {
-              if (gridsX[i] == gridsX[i + 1]) // a vertical edge
-              {
-                min_y = min(gridsY[i], gridsY[i + 1]);
-                v_edges3D[gridsL[i] * gridV + min_y * xGrid + gridsX[i]]
-                    .usage += 1;
-              } else /// if(gridsY[i]==gridsY[i+1])// a horizontal edge
-              {
-                min_x = min(gridsX[i], gridsX[i + 1]);
-                h_edges3D[gridsL[i] * gridH + gridsY[i] * (xGrid - 1) + min_x]
-                    .usage += 1;
-              }
-            }
-          }
-
-          if (n1Shift || n2Shift) {
-            // re statis the node overlap
-            numpoints = 0;
-
-            for (d = 0; d < 2 * deg - 2; d++) {
-              treenodes[d].topL       = -1;
-              treenodes[d].botL       = numLayers;
-              treenodes[d].assigned   = FALSE;
-              treenodes[d].stackAlias = d;
-              treenodes[d].conCNT     = 0;
-              treenodes[d].hID        = BIG_INT;
-              treenodes[d].lID        = BIG_INT;
-              treenodes[d].status     = 0;
-
-              if (d < deg) {
-                treenodes[d].botL = treenodes[d].topL = 0;
-                // treenodes[d].l = 0;
-                treenodes[d].assigned = TRUE;
-                treenodes[d].status   = 1;
-
-                xcor[numpoints] = treenodes[d].x;
-                ycor[numpoints] = treenodes[d].y;
-                dcor[numpoints] = d;
-                numpoints++;
-              } else {
-                redundant = FALSE;
-                for (k = 0; k < numpoints; k++) {
-                  if ((treenodes[d].x == xcor[k]) &&
-                      (treenodes[d].y == ycor[k])) {
-                    treenodes[d].stackAlias = dcor[k];
-
-                    redundant = TRUE;
-                    break;
-                  }
-                }
-                if (!redundant) {
-                  xcor[numpoints] = treenodes[d].x;
-                  ycor[numpoints] = treenodes[d].y;
-                  dcor[numpoints] = d;
-                  numpoints++;
-                }
-              }
-            } // numerating for nodes
-            for (k = 0; k < 2 * deg - 3; k++) {
-
-              treeedge = &(treeedges[k]);
-
-              if (treeedge->len > 0) {
-
-                routeLen = treeedge->route.routelen;
-
-                n1        = treeedge->n1;
-                n2        = treeedge->n2;
-                gridsLtmp = treeedge->route.gridsL;
-
-                n1a = treenodes[n1].stackAlias;
-
-                n2a = treenodes[n2].stackAlias;
-
-                treeedge->n1a = n1a;
-                treeedge->n2a = n2a;
-
-                connectionCNT                         = treenodes[n1a].conCNT;
-                treenodes[n1a].heights[connectionCNT] = gridsLtmp[0];
-                treenodes[n1a].eID[connectionCNT]     = k;
-                treenodes[n1a].conCNT++;
-
-                if (gridsLtmp[0] > treenodes[n1a].topL) {
-                  treenodes[n1a].hID  = k;
-                  treenodes[n1a].topL = gridsLtmp[0];
-                }
-                if (gridsLtmp[0] < treenodes[n1a].botL) {
-                  treenodes[n1a].lID  = k;
-                  treenodes[n1a].botL = gridsLtmp[0];
-                }
-
-                treenodes[n1a].assigned = TRUE;
-
-                connectionCNT                         = treenodes[n2a].conCNT;
-                treenodes[n2a].heights[connectionCNT] = gridsLtmp[routeLen];
-                treenodes[n2a].eID[connectionCNT]     = k;
-                treenodes[n2a].conCNT++;
-                if (gridsLtmp[routeLen] > treenodes[n2a].topL) {
-                  treenodes[n2a].hID  = k;
-                  treenodes[n2a].topL = gridsLtmp[routeLen];
-                }
-                if (gridsLtmp[routeLen] < treenodes[n2a].botL) {
-                  treenodes[n2a].lID  = k;
-                  treenodes[n2a].botL = gridsLtmp[routeLen];
-                }
-
-                treenodes[n2a].assigned = TRUE;
-
-              } // edge len > 0
-
-            } // eunmerating edges
-
-            //	printf("edge %d shifted post processing finished\n",edgeID);
-          } // if shift1 and shift2
-        }
-      }
-    }
-  }
-
-  for (i = 0; i < numLayers; i++) {
-    for (j = 0; j < yGrid; j++) {
-      free(directions3D[i][j]);
-      free(corrEdge3D[i][j]);
-      free(pr3D[i][j]);
-    }
-  }
-
-  for (i = 0; i < numLayers; i++) {
-
-    free(directions3D[i]);
-    free(corrEdge3D[i]);
-    free(pr3D[i]);
-  }
-
-  free(directions3D);
-  free(corrEdge3D);
-  free(pr3D);
-
-  free(pop_heap23D);
-  free(heap13D);
-  free(heap23D);
-}
-
-void getLayerRange(TreeNode* treenodes, int edgeID, int n1, int deg) {
-  int i;
-  int ntpL, nbtL, nhID = 0, nlID = 0;
-
-  ntpL = -1;
-  nbtL = BIG_INT;
-
-  if (treenodes[n1].conCNT > 1) {
-    for (i = 0; i < treenodes[n1].conCNT; i++) {
-      if (treenodes[n1].eID[i] != edgeID) {
-        if (ntpL < treenodes[n1].heights[i]) {
-          ntpL = treenodes[n1].heights[i];
-          nhID = treenodes[n1].eID[i];
-        }
-        if (nbtL > treenodes[n1].heights[i]) {
-          nbtL = treenodes[n1].heights[i];
-          nlID = treenodes[n1].eID[i];
-        }
-      }
-    }
-    if (n1 < deg) {
-      nbtL = 0;
-    }
-    treenodes[n1].topL = ntpL;
-    treenodes[n1].botL = nbtL;
-    treenodes[n1].hID  = nhID;
-    treenodes[n1].lID  = nlID;
-  } else {
-
-    if (treenodes[n1].botL > 0) {
-      printf("bottom layer acutally %d\n", treenodes[n1].botL);
-    }
-    treenodes[n1].topL = 0;
-    treenodes[n1].botL = 0;
-    treenodes[n1].hID  = BIG_INT;
-    treenodes[n1].lID  = BIG_INT;
-    if (n1 >= deg) {
-      printf("steiner nodes only have one connection\n");
-      exit(0);
-    }
-  }
-}
-
-#endif
->>>>>>> c8d644c5
+#endif