/** Parallel MST application -*- C++ -*-
 * @file
 * @section License
 *
 * Galois, a framework to exploit amorphous data-parallelism in irregular
 * programs.
 *
 * Copyright (C) 2012, The University of Texas at Austin. All rights reserved.
 * UNIVERSITY EXPRESSLY DISCLAIMS ANY AND ALL WARRANTIES CONCERNING THIS
 * SOFTWARE AND DOCUMENTATION, INCLUDING ANY WARRANTIES OF MERCHANTABILITY,
 * FITNESS FOR ANY PARTICULAR PURPOSE, NON-INFRINGEMENT AND WARRANTIES OF
 * PERFORMANCE, AND ANY WARRANTY THAT MIGHT OTHERWISE ARISE FROM COURSE OF
 * DEALING OR USAGE OF TRADE.  NO WARRANTY IS EITHER EXPRESS OR IMPLIED WITH
 * RESPECT TO THE USE OF THE SOFTWARE OR DOCUMENTATION. Under no circumstances
 * shall University be liable for incidental, special, indirect, direct or
 * consequential damages or loss of profits, interruption of business, or
 * related expenses which may arise from use of Software or Documentation,
 * including but not limited to those resulting from defects in Software and/or
 * Documentation, or loss or inaccuracy of data of any kind.
 *
 * @author Donald Nguyen <ddn@cs.utexas.edu>
 * @author Rashid Kaleem <rashid@cs.utexas.edu>
 */
#include "Galois/Galois.h"
#include "Galois/Accumulator.h"
#include "Galois/Statistic.h"
#include "Galois/Timer.h"
#include "Galois/Queue.h"
#include "Galois/UserContext.h"
#include "Galois/Graphs/Graph.h"
#include "Galois/Graphs/LCGraph.h"
#include "llvm/Support/CommandLine.h"
#include "Lonestar/BoilerPlate.h"

#include <limits>
#include <algorithm>
#include <vector>
#include <iostream>

namespace cll = llvm::cl;
 
static const char* name = "Parallel MST";
static const char* desc = "Computes the Minimal Spanning Tree using combination of "
  "Boruvka's and Prim's algorithm\n";
static const char* url = 0;

static cll::opt<std::string> filename(cll::Positional, cll::desc("<input file>"), cll::Required);
static cll::opt<int> algo("algo", cll::desc("Algorithm to use"), cll::init(0));


typedef int Weight;
typedef Galois::GAccumulator<size_t> MstWeight;

struct Prim {
  struct Node;

  typedef Galois::Graph::FirstGraph<Node*, Weight, true> Graph;
  typedef Graph::GraphNode GraphNode;

  struct HeapItem {
    GraphNode node;
    Weight weight;
    HeapItem() { }
    HeapItem(GraphNode n): node(n), weight(std::numeric_limits<int>::max()) { }
    HeapItem(GraphNode n, Weight w): node(n), weight(w) { }
    bool operator<(const HeapItem& other) const {
      return weight < other.weight;
    }
  };

  typedef Galois::PairingHeap<HeapItem, std::less<HeapItem>,
          Galois::PerIterAllocTy::rebind<HeapItem>::other> Heap;

  struct Node {
    GraphNode parent;
    Heap::Handle handle;
    int id;
    bool present;
    Node(Heap::Handle h): handle(h), present(true) { }
  };

  typedef Galois::PerIterAllocTy::rebind<Node>::other NodeAlloc;

  std::string name() { return std::string("Serial Prim"); }

  void expandNeighborhood(Graph& g, const GraphNode& src) {
    
  }

  void doIt(Graph& g, const GraphNode& root, Galois::UserContext<GraphNode>& ctx, 
      MstWeight& mstWeight) {
    //Heap heap(5, ctx.getPerIterAlloc());
    Heap heap(ctx.getPerIterAlloc());
    NodeAlloc nodeAlloc(ctx.getPerIterAlloc());

    int i = 0;
    for (Graph::iterator ii = g.begin(), ei = g.end(); ii != ei; ++ii) {
      Heap::Handle h;
      if (*ii != root)
        h = heap.add(HeapItem(*ii));
      else
        h = heap.add(HeapItem(*ii, 0));
      NodeAlloc::pointer node = nodeAlloc.allocate(1);
      nodeAlloc.construct(node, Node(h));
      g.getData(*ii) = node;
      node->id = i++;
    }

    boost::optional<HeapItem> retval = heap.pollMin();
    while (retval) {
      GraphNode src = retval->node;
      //std::cout << " Got (" << retval.second.weight << "," << src.getData()->id << ")\n";
      for (Graph::edge_iterator jj = g.edge_begin(src),
          ej = g.edge_end(src); jj != ej; ++jj) {
        GraphNode dst = g.getEdgeDst(jj);
        Node* node = g.getData(dst);
        //std::cout << " Seeing " << node->id << " " 
        //  << heap.value(node->handle).node.getData()->id << " " 
        //  << heap.value(node->handle).weight << " " << "\n";
        if (node->present) {
          const Weight& w = g.getEdgeData(jj);
          HeapItem item = heap.value(node->handle);
          if (w < item.weight) {
            node->parent = src;
            //std::cout << " Decrease (" << item.weight << "," << item.node.getData()->id << ") to " 
            //  << w << "\n";
            heap.decreaseKey(node->handle, HeapItem(item.node, w));
          }
        }
      }
      
      g.getData(src)->present = false;

      retval = heap.pollMin();
    }

    for (Graph::iterator ii = g.begin(), ei = g.end(); ii != ei; ++ii) {
      if (*ii != root)
        mstWeight += g.getEdgeData(g.findEdge(*ii, g.getData(*ii)->parent));
      // Automatically reclaimed, but don't leave dangling pointers around
      g.getData(*ii) = NULL;
    }
  }

  struct Process {
    Prim& parent;
    Graph& g;
    MstWeight& mstWeight;
    Process(Prim& p, Graph& _g, MstWeight& m): parent(p), g(_g), mstWeight(m) { }
    void operator()(const GraphNode& root, Galois::UserContext<GraphNode>& ctx) {
      parent.doIt(g, root, ctx, mstWeight);
    }
  };

  void operator()(Graph& g, MstWeight& w) {
    GraphNode one[] = { *g.begin() };

    Galois::setActiveThreads(1);
    Galois::for_each(&one[0], &one[1], Process(*this, g, w));
  }
};


struct Boruvka {
  typedef Galois::Graph::FirstGraph<unsigned, Weight, true> Graph;
  typedef Graph::GraphNode GraphNode;
  typedef std::pair<GraphNode, Weight> Edge;
  typedef std::vector<Edge, Galois::PerIterAllocTy::rebind<Edge>::other> EdgeList;

  struct EdgeLess : public std::binary_function<const Edge&, const Edge&, bool> {
    bool operator()(const Edge& a, const Edge& b) {
      return a.first != b.first ? a.first < b.first : a.second < b.second;
    }
  };

  struct Indexer: public std::unary_function<const GraphNode&,unsigned> {
    const Graph& g;
    Indexer(const Graph& a): g(a) { }
    unsigned operator()(const GraphNode& n) const {
      return g.getData(n, Galois::MethodFlag::NONE);
    }
  };

  struct Less: public std::binary_function<const GraphNode&,const GraphNode&,bool> {
    const Graph& g;
    Less(const Graph& a): g(a) { }
    bool operator()(const GraphNode& lhs, const GraphNode& rhs) const {
      return g.getData(lhs, Galois::MethodFlag::NONE) < g.getData(rhs, Galois::MethodFlag::NONE);
    }
  };

  struct Greater: public std::binary_function<const GraphNode&,const GraphNode&,bool> {
    const Graph& g;
    Greater(const Graph& a): g(a) { }
    bool operator()(const GraphNode& lhs, const GraphNode& rhs) const {
      return g.getData(lhs, Galois::MethodFlag::NONE) > g.getData(rhs, Galois::MethodFlag::NONE);
    }
  };

  std::string name() { return std::string("Boruvka"); }

  void expandNeighborhood(Graph& g, const GraphNode& src) {
    g.edge_begin(src, Galois::MethodFlag::ALL);
  }

  std::pair<GraphNode, Weight> findMin(Graph& g, const GraphNode& src, Galois::MethodFlag flag) {
    Weight minWeight = std::numeric_limits<Weight>::max();
    GraphNode minNode;

    for (Graph::edge_iterator ii = g.edge_begin(src, flag), 
        ei = g.edge_end(src, flag); ii != ei; ++ii) {
      GraphNode dst = g.getEdgeDst(ii);
      
      const Weight& w = g.getEdgeData(ii);
      if (w < minWeight){
        minNode = dst;
        minWeight = w;
      }
    }

    return std::make_pair(minNode, minWeight);
  }

  GraphNode collapseEdge(Graph& g, GraphNode& a, GraphNode& b,
      Galois::UserContext<GraphNode>& ctx, Galois::MethodFlag flag) {
    EdgeList edges(ctx.getPerIterAlloc());

    for (Graph::edge_iterator ii = g.edge_begin(a, flag),
        ei = g.edge_end(a, flag); ii != ei; ++ii) {
      GraphNode dst = g.getEdgeDst(ii);
      if (dst != b) {
        edges.push_back(std::make_pair(dst, g.getEdgeData(ii)));
        --g.getData(dst, flag);
      }
    }

    for (Graph::edge_iterator ii = g.edge_begin(b, flag),
        ei = g.edge_end(b, flag); ii != ei; ++ii) {
      GraphNode dst = g.getEdgeDst(ii);
      if (dst != a) {
        edges.push_back(std::make_pair(dst, g.getEdgeData(ii)));
        --g.getData(dst, flag);
      }
    }

    g.removeNode(a, flag);
    g.removeNode(b, flag);

    std::sort(edges.begin(), edges.end(), EdgeLess());

    GraphNode n = g.createNode(Graph::node_type());
    g.addNode(n);
    GraphNode last;
    unsigned numNeighbors = 0;
    for (EdgeList::iterator ii = edges.begin(), ei = edges.end(); ii != ei; ++ii) {
      if (ii->first == last)
        continue;

      g.getEdgeData(g.addMultiEdge(n, ii->first, flag)) = ii->second;
      g.getEdgeData(g.addMultiEdge(ii->first, n, flag)) = ii->second;
      --g.getData(ii->first, flag);
      numNeighbors++;

      last = ii->first;
    }

    g.getData(n, flag) = numNeighbors;

    return n;
  }

  struct Process {
    Boruvka& parent;
    Graph& g;
    MstWeight& mstWeight;

    Process(Boruvka& p, Graph& _g, MstWeight& m): parent(p), g(_g), mstWeight(m) { }

    void operator()(GraphNode& src, Galois::UserContext<GraphNode>& ctx) {
      parent.expandNeighborhood(g, src);

      if (!g.containsNode(src))
        return;

      std::pair<GraphNode,Weight> minp = parent.findMin(g, src, Galois::MethodFlag::NONE);

      if (minp.second == std::numeric_limits<Weight>::max()) {
        g.removeNode(src, Galois::MethodFlag::NONE);
        return;
      }

      parent.expandNeighborhood(g, minp.first);
      
      GraphNode rep = parent.collapseEdge(g, src, minp.first, ctx, Galois::MethodFlag::NONE);
      mstWeight += minp.second;
      ctx.push(rep);
    }
  };

  void operator()(Graph& g, MstWeight& w) {
    for (Graph::iterator ii = g.begin(), ei = g.end(); ii != ei; ++ii) {
      g.getData(*ii) = std::distance(g.edge_begin(*ii), g.edge_end(*ii));
    }

<<<<<<< HEAD
    using namespace Galois::Runtime::WorkList;
    typedef dChunkedFIFO<16> IChunk;
=======
    typedef Galois::WorkList::dChunkedFIFO<16> IChunk;
>>>>>>> 5c21ff6a

    Galois::for_each<IChunk>(g.begin(), g.end(), Process(*this, g, w));
  }
};


struct BoruvkaUnionFind {
  struct Data {
    int parent; // union-find parent
    int rank;   // union-find rank
    int next;   // linked list of nodes on perimeter
    Weight minWeight; 
    Data(): rank(0), next(-1), minWeight(std::numeric_limits<Weight>::max()) { }
  };

  typedef Galois::Graph::FirstGraph<Data, Weight, true> Graph;
  typedef Graph::GraphNode GraphNode;
  typedef std::vector<GraphNode> NodesTy;
  typedef std::pair<GraphNode,Weight> MinPairTy;

  std::string name() { return std::string("Boruvka Union Find"); }

  GraphNode find(const Graph& g, GraphNode n, const NodesTy& nodes, Galois::MethodFlag flag) const {
    GraphNode parent = nodes[g.getData(n, flag).parent];
    if (parent == n)
      return n;
    else
      return find(g, parent, nodes, flag);
  }

  //! Separate path compression from find so that we can defer writes after the
  //! fail-safe point
  GraphNode compressPath(const Graph& g, GraphNode n, const NodesTy& nodes) const {
    GraphNode parent = nodes[g.getData(n, Galois::MethodFlag::NONE).parent];
    if (parent == n)
      return n;
    else {
      GraphNode ret = compressPath(g, parent, nodes);
      g.getData(n, Galois::MethodFlag::NONE).parent = g.getData(ret, Galois::MethodFlag::NONE).parent;
      return ret;
    }
  }

  void mergeLists(const Graph& g, const GraphNode& a, const GraphNode& b, const NodesTy& nodes) const {
    GraphNode last = a;
    int aId = g.getData(a, Galois::MethodFlag::NONE).next;
    int bId = g.getData(b, Galois::MethodFlag::NONE).next;

    int bHeadId = g.getData(b, Galois::MethodFlag::NONE).parent;
    Weight wbh = g.getData(b, Galois::MethodFlag::NONE).minWeight;
    assert(wbh != std::numeric_limits<Weight>::max());

    bool found = false;
    while (true) {
      if (aId == -1 || bId == -1)
        break;

      Weight wa = g.getData(nodes[aId], Galois::MethodFlag::NONE).minWeight;
      Weight wb = g.getData(nodes[bId], Galois::MethodFlag::NONE).minWeight;

      assert(wa != std::numeric_limits<Weight>::max());
      assert(wb != std::numeric_limits<Weight>::max());

      int next;
      int less;
      if (wa > wb) {
        less = wb;
        next = bId;
        bId = g.getData(nodes[bId], Galois::MethodFlag::NONE).next;
      } else {
        less = wa;
        next = aId;
        aId = g.getData(nodes[aId], Galois::MethodFlag::NONE).next;
      }
      
      if (!found && wbh <= less) {
        g.getData(last, Galois::MethodFlag::NONE).next = bHeadId;
        last = nodes[bHeadId];
        found = true;
      }

      g.getData(last, Galois::MethodFlag::NONE).next = next;
      last = nodes[next];
    }

    if (aId == -1)
      g.getData(last, Galois::MethodFlag::NONE).next = bId;
    else 
      g.getData(last, Galois::MethodFlag::NONE).next = aId;

    // Check if we still need to find a place for bHead
    if (found)
      return;

    int rid = g.getData(last, Galois::MethodFlag::NONE).next;
    while (rid != -1 && wbh > g.getData(nodes[rid], Galois::MethodFlag::NONE).minWeight) {
      rid = g.getData(nodes[rid], Galois::MethodFlag::NONE).next;
      if (rid == -1)
        break;
      last = nodes[rid];
    }

    g.getData(last, Galois::MethodFlag::NONE).next = bHeadId;
    g.getData(nodes[bHeadId], Galois::MethodFlag::NONE).next = rid;
  }

  GraphNode merge(const Graph& g, GraphNode a, GraphNode b, const NodesTy& nodes) const {
    GraphNode repA = compressPath(g, a, nodes);
    GraphNode repB = compressPath(g, b, nodes);

    assert(repA != repB);

    Data& dA = g.getData(repA, Galois::MethodFlag::NONE);
    Data& dB = g.getData(repB, Galois::MethodFlag::NONE);

    if (dA.rank < dB.rank) {
      mergeLists(g, repB, repA, nodes);
      dA.parent = dB.parent;
      return repB;
    } else if (dA.rank > dB.rank) {
      mergeLists(g, repA, repB, nodes);
      dB.parent = dA.parent;
      return repA;
    } else {
      mergeLists(g, repA, repB, nodes);
      dB.parent = dA.parent;
      dA.rank += 1;
      return repA;
    }
  }


  bool findMin(Graph& g, GraphNode node, const NodesTy& nodes, MinPairTy& minp) const {
    minp.second = std::numeric_limits<Weight>::max();
    
    GraphNode rep = find(g, node, nodes, Galois::MethodFlag::CHECK_CONFLICT);
    //GraphNode rep = compressPath(node, nodes);
    GraphNode cur = rep;
    GraphNode last = cur;
    bool first = true;
    int next = g.getData(cur, Galois::MethodFlag::NONE).parent;

    while (true) {
      bool seen = false;
      Data& curData = g.getData(cur, Galois::MethodFlag::NONE);

      for (Graph::edge_iterator ii = g.edge_begin(cur, Galois::MethodFlag::CHECK_CONFLICT), 
	     ei = g.edge_end(cur, Galois::MethodFlag::CHECK_CONFLICT); ii != ei; ++ii) {
        GraphNode dst = g.getEdgeDst(ii);
        if (rep == find(g, dst, nodes, Galois::MethodFlag::CHECK_CONFLICT))
        //if (rep == compressPath(*dst, nodes))
          continue;

        seen = true;

        const Weight& w = g.getEdgeData(ii);

        // Should only happen first time someone sees this node
        if (w < curData.minWeight)
          curData.minWeight = w;

        if (w < minp.second) {
          minp.first = dst;
          minp.second = w;
        }
      }

      // Remove interior nodes
      if (seen) {
        // Safe, because !seen is a monotonic property
        if (last != cur)
          g.getData(last, Galois::MethodFlag::NONE).next = next;
        last = cur;
      }

      next = curData.next;

      if (next == -1)
        break;

      cur = nodes[next];

      // Check 2nd element in list as well
      if (!first && minp.second < g.getData(cur, Galois::MethodFlag::CHECK_CONFLICT).minWeight) {
        assert(g.getData(cur, Galois::MethodFlag::NONE).minWeight != std::numeric_limits<Weight>::max());
        return true;
      }

      first = false;
    } 
    
    return minp.second != std::numeric_limits<Weight>::max();
  }

  void updateMinWeight(Graph& g, GraphNode cur) const {
    Data& curData = g.getData(cur, Galois::MethodFlag::NONE);
    for (Graph::edge_iterator ii = g.edge_begin(cur, Galois::MethodFlag::NONE), 
        ei = g.edge_end(cur, Galois::MethodFlag::NONE); ii != ei; ++ii) {
      const Weight& w = g.getEdgeData(ii);
      // Should only happen first time someone sees this node
      if (w < curData.minWeight)
        curData.minWeight = w;
    }
  }

  struct Process {
    BoruvkaUnionFind& self;
    Graph& g;
    MstWeight& mstWeight;
    const NodesTy& nodes;

    Process(BoruvkaUnionFind& s, Graph& _g, MstWeight& m, const NodesTy& n):
      self(s), g(_g), mstWeight(m), nodes(n)
    { 
    
    }

    void operator()(GraphNode& src, Galois::UserContext<GraphNode>& ctx) {
      MinPairTy minp;
      
      if (!self.findMin(g, src, nodes, minp))
        return;

      if (g.getData(minp.first, Galois::MethodFlag::NONE).minWeight == std::numeric_limits<Weight>::max())
        self.updateMinWeight(g, minp.first);

      GraphNode rep = self.merge(g, src, minp.first, nodes);

      mstWeight += minp.second;
      ctx.push(rep);
    }
  };

  void operator()(Graph& g, MstWeight& w) {
    NodesTy nodes;
    std::copy(g.begin(), g.end(), std::back_inserter(nodes));
    std::random_shuffle(nodes.begin(), nodes.end());

    size_t size = nodes.size();

    for (size_t i = 0; i != size; ++i) {
      g.getData(nodes[i]).parent = i;
    }

<<<<<<< HEAD
    using namespace Galois::Runtime::WorkList;
    typedef dChunkedFIFO<16> IChunk;
=======
    typedef Galois::WorkList::dChunkedFIFO<16> IChunk;
>>>>>>> 5c21ff6a

    Galois::for_each<IChunk>(nodes.begin(), nodes.end(), Process(*this, g, w, nodes));
  }
};



template<typename Graph>
void makeGraph(const std::string& in, Graph& g) {
  typedef typename Graph::GraphNode GraphNode;
  typedef Galois::Graph::LC_Linear_Graph<size_t, Weight> ReaderGraph;
  typedef ReaderGraph::GraphNode ReaderGNode;

  ReaderGraph reader;
  reader.structureFromFile(in.c_str());

  // Assign ids to ReaderGNodes
  size_t numNodes = 0;
  for (ReaderGraph::iterator ii = reader.begin(),
      ee = reader.end(); ii != ee; ++ii, ++numNodes) {
    ReaderGNode src = *ii;
    reader.getData(src) = numNodes;
  }

  // Create dense map between ids and GNodes
  std::vector<GraphNode> nodes;
  nodes.resize(numNodes);
  for (size_t i = 0; i < numNodes; ++i) {
    GraphNode src = g.createNode(typename Graph::node_type());
    g.addNode(src);
    nodes[i] = src;
  }

  // Create edges
  size_t numEdges = 0;
  for (ReaderGraph::iterator ii = reader.begin(),
      ei = reader.end(); ii != ei; ++ii) {
    ReaderGNode rsrc = *ii;
    int rsrcId = reader.getData(rsrc);
    for (ReaderGraph::edge_iterator jj = reader.edge_begin(rsrc),
        ej = reader.edge_end(rsrc); jj != ej; ++jj) {
      ReaderGNode rdst = reader.getEdgeDst(jj);
      int rdstId = reader.getData(rdst);
      const Weight& w = reader.getEdgeData(jj);
      GraphNode gsrc = nodes[rsrcId];
      GraphNode gdst = nodes[rdstId];

      if (g.findEdge(gsrc, gdst) != g.edge_end(gsrc)) {
        Weight& ww = g.getEdgeData(g.findEdge(gsrc, gdst));
        if (ww > w) {
          ww = w;
          g.getEdgeData(g.findEdge(gdst, gsrc)) = w;
        }
      } else if (gsrc != gdst) {
        g.getEdgeData(g.addMultiEdge(gsrc, gdst)) = w;
        g.getEdgeData(g.addMultiEdge(gdst, gsrc)) = w;
        numEdges += 2;
      }
    }
  }

  std::cout << "Read " << numNodes << " nodes and " << numEdges << " edges\n";
}

template<typename Algo>
void run(const std::string& in) {
  typedef typename Algo::Graph Graph;
  MstWeight w;
  Graph g;
  Algo algo;
  makeGraph<Graph>(in, g);

  std::cout << "Using " << algo.name() << "\n";
  Galois::StatTimer T;
  T.start();
  algo(g, w);
  T.stop();
  std::cout << "MST Weight is " << w.reduce() << "\n";
}

int main(int argc, char **argv) {
  LonestarStart(argc, argv, name, desc, url);

  switch (algo) {
  case 2: run<BoruvkaUnionFind>(filename); break;
  case 1: run<Prim>(filename); break;
  default:
  case 0: run<Boruvka>(filename); break;
  }

  return 0;
}<|MERGE_RESOLUTION|>--- conflicted
+++ resolved
@@ -302,12 +302,7 @@
       g.getData(*ii) = std::distance(g.edge_begin(*ii), g.edge_end(*ii));
     }
 
-<<<<<<< HEAD
-    using namespace Galois::Runtime::WorkList;
-    typedef dChunkedFIFO<16> IChunk;
-=======
     typedef Galois::WorkList::dChunkedFIFO<16> IChunk;
->>>>>>> 5c21ff6a
 
     Galois::for_each<IChunk>(g.begin(), g.end(), Process(*this, g, w));
   }
@@ -552,12 +547,7 @@
       g.getData(nodes[i]).parent = i;
     }
 
-<<<<<<< HEAD
-    using namespace Galois::Runtime::WorkList;
-    typedef dChunkedFIFO<16> IChunk;
-=======
     typedef Galois::WorkList::dChunkedFIFO<16> IChunk;
->>>>>>> 5c21ff6a
 
     Galois::for_each<IChunk>(nodes.begin(), nodes.end(), Process(*this, g, w, nodes));
   }
