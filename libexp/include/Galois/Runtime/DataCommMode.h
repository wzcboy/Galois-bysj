--- conflicted
+++ resolved
@@ -1,9 +1,5 @@
 #pragma once
 
-<<<<<<< HEAD
-enum DataCommMode { noData, offsetsData, bitsetData, onlyData };
+enum DataCommMode { noData, offsetsData, bitsetData, onlyData, dataSplitFirst, dataSplit };
 
 extern DataCommMode enforce_data_mode;
-=======
-enum DataCommMode { noData, offsetsData, bitsetData, onlyData, dataSplitFirst, dataSplit };
->>>>>>> efa7d6ad
