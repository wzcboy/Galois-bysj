--- conflicted
+++ resolved
@@ -291,22 +291,6 @@
 
     // at this point gid2Host has pairs for how to split nodes among
     // hosts; pair has begin and end
-<<<<<<< HEAD
-    uint64_t nodeBegin = base_hGraph::gid2host[base_hGraph::id].first;
-    typename Galois::Graph::OfflineGraph::edge_iterator edgeBegin = 
-      g.edge_begin(nodeBegin);
-
-    uint64_t nodeEnd = base_hGraph::gid2host[base_hGraph::id].second;
-    typename Galois::Graph::OfflineGraph::edge_iterator edgeEnd = 
-      g.edge_begin(nodeEnd);
-
-    //printf("[%d] node begin and node end are %lu and %lu\n", base_hGraph::id,
-    //       nodeBegin, nodeEnd);
-
-    //printf("[%d] edge begin and edge end are %lu and %lu\n", base_hGraph::id,
-    //       *edgeBegin, *edgeEnd);
-    
-=======
     std::vector<uint64_t> nodeBegin(DecomposeFactor);
     std::vector<uint64_t> nodeEnd(DecomposeFactor);
     std::vector<typename Galois::Graph::OfflineGraph::edge_iterator> edgeBegin(DecomposeFactor); 
@@ -319,7 +303,6 @@
       edgeEnd[d] = g.edge_begin(nodeEnd[d]);
     }
 
->>>>>>> 9635cc3a
     // file graph that is mmapped for much faster reading; will use this
     // when possible from now on in the code
     std::vector<Galois::Graph::FileGraph> fileGraph(DecomposeFactor);
@@ -351,21 +334,6 @@
 
     base_hGraph::numNodes = numNodes;
     base_hGraph::numNodesWithEdges = base_hGraph::numOwned; // numOwned = #nodeswithedges
-<<<<<<< HEAD
-
-
-    assert(prefixSumOfEdges.size() == numNodes);
-=======
-    if (numNodes > 0) {
-    base_hGraph::beginMaster = G2L(base_hGraph::gid2host[base_hGraph::id].first);
-    base_hGraph::endMaster = G2L(base_hGraph::gid2host[base_hGraph::id + (DecomposeFactor-1)*base_hGraph::numHosts].second - 1) + 1;
-
-      //base_hGraph::beginMaster = G2L(base_hGraph::gid2host[base_hGraph::id].first);
-      //base_hGraph::endMaster = G2L(base_hGraph::gid2host[base_hGraph::id].second - 1) + 1;
-
-      //assert(numEdges > 0);
-      assert(prefixSumOfEdges.size() == numNodes);
->>>>>>> 9635cc3a
 
     // ALWAYS allocate even if no nodes as it initializes the LC_CSR_Graph
     if (!edgeNuma) {
@@ -378,6 +346,8 @@
     }
 
     //std::cerr << "Allocate done\n";
+
+    assert(prefixSumOfEdges.size() == numNodes);
 
     if (numNodes > 0) {
       //assert(numEdges > 0);
@@ -401,7 +371,9 @@
 
     if (base_hGraph::totalOwnedNodes != 0) {
       base_hGraph::beginMaster = G2L(base_hGraph::gid2host[base_hGraph::id].first);
-      base_hGraph::endMaster = G2L(base_hGraph::gid2host[base_hGraph::id].second - 1) + 1;
+      base_hGraph::endMaster = G2L(base_hGraph::gid2host[
+                                     base_hGraph::id + (DecomposeFactor-1)*
+                                     base_hGraph::numHosts].second - 1) + 1;
     } else {
       // no owned nodes, therefore empty masters
       base_hGraph::beginMaster = 0; 
@@ -444,22 +416,13 @@
   }
 
   void loadStatistics(Galois::Graph::OfflineGraph& g, 
-<<<<<<< HEAD
-                      Galois::Graph::FileGraph& fileGraph, 
+                      std::vector<Galois::Graph::FileGraph>& fileGraph, 
                       std::vector<uint64_t>& prefixSumOfEdges) {
-    base_hGraph::totalOwnedNodes = base_hGraph::gid2host[base_hGraph::id].second - 
-                                   base_hGraph::gid2host[base_hGraph::id].first;
+    base_hGraph::totalOwnedNodes = 0;
+    for (auto d = 0; d < DecomposeFactor; ++d)
+      base_hGraph::totalOwnedNodes += base_hGraph::gid2host[base_hGraph::id + d*base_hGraph::numHosts].second - base_hGraph::gid2host[base_hGraph::id + d*base_hGraph::numHosts].first;
 
     //printf("[%d] owns %lu nodes\n", base_hGraph::id, base_hGraph::totalOwnedNodes);
-=======
-      std::vector<Galois::Graph::FileGraph>& fileGraph, 
-      std::vector<uint64_t>& prefixSumOfEdges) {
-
-    base_hGraph::totalOwnedNodes = 0;
-    for(auto d = 0; d < DecomposeFactor; ++d)
-      base_hGraph::totalOwnedNodes += base_hGraph::gid2host[base_hGraph::id + d*base_hGraph::numHosts].second - base_hGraph::gid2host[base_hGraph::id + d*base_hGraph::numHosts].first;
->>>>>>> 9635cc3a
-
     std::vector<Galois::DynamicBitSet> hasIncomingEdge(numColumnHosts);
     for (unsigned i = 0; i < numColumnHosts; ++i) {
       uint64_t columnBlockSize = 0;
